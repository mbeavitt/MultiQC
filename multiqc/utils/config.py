#!/usr/bin/env python

""" MultiQC config module. Holds a single copy of
config variables to be used across all other modules """

from collections import OrderedDict
from datetime import datetime
import inspect
import os
import pkg_resources
import random
import sys
import yaml

import multiqc
from multiqc import logger

# Constants
MULTIQC_DIR = os.path.dirname(os.path.realpath(inspect.getfile(multiqc)))

#######################
# Main Config Variables
#######################
title = None
prepend_dirs = False
modules_dir = os.path.join(MULTIQC_DIR, 'modules')
creation_date = datetime.now().strftime("%Y-%m-%d, %H:%m")
working_dir = os.getcwd()
analysis_dir = [os.getcwd()]
output_dir = os.path.realpath(os.getcwd())
output_fn_name = 'multiqc_report.html'
data_dir_name = 'multiqc_data'
make_data_dir = True
force = False
zip_data_dir = False
plots_force_flat = False
plots_force_interactive = False
plots_flat_numseries = 100
data_format = 'tsv'
data_format_extensions = {'tsv': 'txt', 'json': 'json', 'yaml': 'yaml'}
<<<<<<< HEAD
fn_clean_exts = [ '.gz', '.fastq', '.fq', '.bam', '.sam', '.sra', '_tophat', '_star_aligned', '_fastqc', '.hicup', '.counts', '_counts', 'txt']
fn_ignore_files = ['.DS_Store']
=======
fn_clean_exts = [ '.gz', '.fastq', '.fq', '.bam', '.sam', '.sra', '_tophat', '_star_aligned', '_fastqc', '.hicup' ]
fn_ignore_files = ['.DS_Store', '*.bam']
>>>>>>> 0fccc345
report_id = 'mqc_report_{}'.format(''.join(random.sample('abcdefghijklmnopqrstuvwxyz0123456789', 20)))
no_version_check = False
num_datasets_plot_limit = 50
log_filesize_limit = 5000000

#######################
# Module fn search patterns
#######################
# Load here so that they can be overwritten by user configs
searchp_fn = os.path.join( MULTIQC_DIR, 'utils', 'search_patterns.yaml')
with open(searchp_fn) as f:
    sp = yaml.load(f)

#######################
# Available modules
#######################
# Modules must be listed in setup.py under entry_points['multiqc.modules.v1']
# We load them here so that they can be overwritten by a config file if desired.

# Order that modules should appear in report. Try to list in order of analysis,
# eg. FastQC is usually the first step, so should be last in this list.
module_order = [
    # Post-alignment analysis results
    'qualimap', 'featureCounts', 'picard', 'preseq', 'samblaster', 'samtools',
    # Alignment tool stats
    'bismark', 'hicup', 'star', 'tophat', 'bowtie2', 'bowtie1',
    # Pre-alignment QC
    'cutadapt', 'skewer', 'fastq_screen', 'fastqc',
]

# Get all modules, including those from other extension packages
all_avail_modules = {}
avail_modules = OrderedDict()
for entry_point in pkg_resources.iter_entry_points('multiqc.modules.v1'):
    nicename = str(entry_point).split('=')[0].strip()
    all_avail_modules[nicename] = entry_point

# Start with modules not described above - probably plugins
for m in all_avail_modules.keys():
    if m not in module_order:
        avail_modules[m] = all_avail_modules[m]
        logger.debug("Module missing from order declaration: {}".format(m))

# Add known modules, in order defined above
for m in module_order:
    if m in all_avail_modules.keys():
        avail_modules[m] = all_avail_modules[m]


#######################
# Available templates
#######################
# Templates must be listed in setup.py under entry_points['multiqc.templates.v1']

# Get all templates, including those from other extension packages
avail_templates = {}
for entry_point in pkg_resources.iter_entry_points('multiqc.templates.v1'):
    nicename = str(entry_point).split('=')[0].strip()
    avail_templates[nicename] = entry_point

# Which template to use by default?
template = 'default'

#######################
# Check we have modules & templates
#######################
# Check that we were able to find some modules and templates
# If not, package probably hasn't been installed properly.
# Need to do this before click, else will throw cryptic error
# Note: Can't use logger here, not yet installed.
if len(avail_modules) == 0 or len(avail_templates) == 0:
    if len(avail_modules) == 0:
        print("Error - No MultiQC modules found.")
    if len(avail_templates) == 0:
        print("Error - No MultiQC templates found.")
    print("Could not load MultiQC - has it been installed? \n\
        Please either install with pip (pip install multiqc) or by using \n\
        the installation script (python setup.py install)")
    sys.exit(1)


# Load user config in a def. This is called by the main script after initialisation
# This allows the plugin_hooks.mqc_trigger('config_loaded') hook to fire before the
# defaults are overwritten.
def mqc_load_userconfig():
    """ Overwrite config defaults with user config files """
    # Load and parse installation config file if we find it
    mqc_load_config(os.path.join( os.path.dirname(MULTIQC_DIR), 'multiqc_config.yaml'))

    # Load and parse a user config file if we find it
    mqc_load_config(os.path.expanduser('~/.multiqc_config.yaml'))

def mqc_load_config(yaml_config):
    """ Load and parse a config file if we find it """
    try:
        with open(yaml_config) as f:
            config = yaml.load(f)
            logger.debug("Loading config settings from: {}".format(yaml_config))
            for c, v in config.items():
                if c == 'sp':
                    # Merge filename patterns instead of replacing
                    sp.update(v)
                if c == 'extra_fn_clean_exts':
                    # Merge filename cleaning patterns instead of replacing
                    fn_clean_exts.update(v)
                else:
                    logger.debug("New config '{}': {}".format(c, v))
                    globals()[c] = v
    except (IOError, AttributeError):
        logger.debug("No MultiQC user config found: {}".format(yaml_config))

# These config vars are imported by all modules and can be updated by anything.
# The main launcher (scripts/multiqc) overwrites some of these variables
# with what has been given to it on the command line.
<|MERGE_RESOLUTION|>--- conflicted
+++ resolved
@@ -38,13 +38,8 @@
 plots_flat_numseries = 100
 data_format = 'tsv'
 data_format_extensions = {'tsv': 'txt', 'json': 'json', 'yaml': 'yaml'}
-<<<<<<< HEAD
-fn_clean_exts = [ '.gz', '.fastq', '.fq', '.bam', '.sam', '.sra', '_tophat', '_star_aligned', '_fastqc', '.hicup', '.counts', '_counts', 'txt']
-fn_ignore_files = ['.DS_Store']
-=======
-fn_clean_exts = [ '.gz', '.fastq', '.fq', '.bam', '.sam', '.sra', '_tophat', '_star_aligned', '_fastqc', '.hicup' ]
+fn_clean_exts = [ '.gz', '.fastq', '.fq', '.bam', '.sam', '.sra', '_tophat', '_star_aligned', '_fastqc', '.hicup', '.counts', '_counts', '.txt' ]
 fn_ignore_files = ['.DS_Store', '*.bam']
->>>>>>> 0fccc345
 report_id = 'mqc_report_{}'.format(''.join(random.sample('abcdefghijklmnopqrstuvwxyz0123456789', 20)))
 no_version_check = False
 num_datasets_plot_limit = 50
