--- conflicted
+++ resolved
@@ -400,12 +400,8 @@
             for m in ["Q30 bases (excl. dups & clipped bases)", "Mapped bases R1", "Mapped bases R2"]:
                 if exist_and_number(data, m):
                     data[m + " pct"] = data[m] / data["Total bases"] * 100.0
-<<<<<<< HEAD
-    return data_by_readgroup, data_by_phenotype
-=======
 
     return s_name, data_by_readgroup, data_by_phenotype
->>>>>>> b15ffa41
 
 
 MAPPING_METRICS = [
