# ![MultiQC](https://raw.githubusercontent.com/ewels/MultiQC/master/docs/images/MultiQC_logo.png)


### Aggregate bioinformatics results across many samples into a single report.

##### Find [documentation](http://multiqc.info/docs) and [example reports](http://multiqc.info/examples/rna-seq/multiqc_report.html) at [http://multiqc.info](http://multiqc.info)

[![PyPI Version](https://img.shields.io/pypi/v/multiqc.svg?style=flat-square)](https://pypi.python.org/pypi/multiqc/)
[![Conda Version](https://anaconda.org/bioconda/multiqc/badges/version.svg)](https://anaconda.org/bioconda/multiqc)
[![Docker](https://img.shields.io/docker/automated/ewels/multiqc.svg?style=flat-square)](https://hub.docker.com/r/ewels/multiqc/)
[![Build Status](https://img.shields.io/travis/ewels/MultiQC.svg?style=flat-square)](https://travis-ci.org/ewels/MultiQC)

[![Gitter](https://img.shields.io/badge/gitter-%20join%20chat%20%E2%86%92-4fb99a.svg?style=flat-square)](https://gitter.im/ewels/MultiQC)
[![DOI](https://img.shields.io/badge/DOI-10.1093%2Fbioinformatics%2Fbtw354-lightgrey.svg?style=flat-square)](http://dx.doi.org/10.1093/bioinformatics/btw354)

-----

MultiQC is a tool to create a single report with interactive plots
for multiple bioinformatics analyses across many samples.

MultiQC is written in Python (tested with v2.7, 3.4, 3.5 and 3.6). It is
available on the [Python Package Index](https://pypi.python.org/pypi/multiqc/)
and through conda using [Bioconda](http://bioconda.github.io/).

Reports are generated by scanning given directories for recognised log files.
These are parsed and a single HTML report is generated summarising the statistics
for all logs found. MultiQC reports can describe multiple analysis steps and
large numbers of samples within a single plot, and multiple analysis tools making
it ideal for routine fast quality control.

Currently, supported tools include:

<<<<<<< HEAD
|Read QC & pre-processing         | Aligners / quantifiers  | Post-alignment processing | Post-alignment QC          |
|---------------------------------|-------------------------|---------------------------|----------------------------|
|[Adapter Removal][adapterremoval]|[BBMap][bbmap]           |[Bamtools][bamtools]       |[BUSCO][busco]              |
|[AfterQC][afterqc]               |[Bismark][bismark]       |[Bcftools][bcftools]       |[Conpair][conpair]          |
|[Bcl2fastq][bcl2fastq]           |[Bowtie][bowtie-1]       |[GATK][gatk]               |[Disambiguate][disambiguate]|
|[BBTools][bbmap]                 |[Bowtie 2][bowtie-2]     |[HOMER][homer]             |[goleft][goleft]            |
|[BioBloom Tools][biobloomtools]  |[HiCUP][hicup]           |[HTSeq][htseq]             |[HiCExplorer][hicexplorer]  |
|[Cluster Flow][clusterflow]      |[HISAT2][hisat2]         |[MACS2][macs2]             |[methylQA][methylqa]        |
|[Cutadapt][cutadapt]             |[Kallisto][kallisto]     |[Picard][picard]           |[Peddy][peddy]              |
|[leeHom][leehom]                 |[Long Ranger][longranger]|[Prokka][prokka]           |[Preseq][preseq]            |
|[InterOp][interop]               |[Salmon][salmon]         |[Samblaster][samblaster]   |[QoRTs][qorts]              |
|[FastQC][fastqc]                 |[Slamdunk][slamdunk]     |[Samtools][samtools]       |[Qualimap][qualimap]        |
|[FastQ Screen][fastq-screen]     |[STAR][star]             |[SnpEff][snpeff]           |[QUAST][quast]              |
|[Flexbar][flexbar]               |[Tophat][tophat]|[Subread featureCounts][featurecounts]|[RNA-SeQC][rna_seqc]      |
|[Jellyfish][jellyfish]           |                         |[RSEM][rsem]               |[RSeQC][rseqc]              |
|[Skewer][skewer]                 |                         |[THetA2][theta2]           |[Sargasso][sargasso]        |
|[SortMeRNA][sortmerna]           |                         |                           |[Supernova][supernova]      |
|[Trimmomatic][trimmomatic]       |                         |                           |[VCFTools][vcftools]        |
|[Illumina InterOp][interop]      |                         |                           |[VerifyBAMID][verifybamid]  |
=======
|Read QC & pre-processing         | Aligners / quantifiers | Post-alignment processing | Post-alignment QC    |
|---------------------------------|------------------------|---------------------------|----------------------|
|[Adapter Removal][adapterremoval]|[BBMap][bbmap]          |[Bamtools][bamtools]       |[BUSCO][busco]        |
|[AfterQC][afterqc]               |[Bismark][bismark]      |[Bcftools][bcftools]       |[Conpair][conpair]    |
|[Bcl2fastq][bcl2fastq]           |[Bowtie][bowtie-1]      |[GATK][gatk]               |[Disambiguate][disambiguate]|
|[BBTools][bbmap]                 |[Bowtie 2][bowtie-2]    |[HOMER][homer]             |[goleft][goleft]|
|[BioBloom Tools][biobloomtools]  |[HiCUP][hicup]	   |[HTSeq][htseq]             |[HiCExplorer][hicexplorer]|
|[Cluster Flow][clusterflow]      |[HISAT2][hisat2]        |[MACS2][macs2]             |[methylQA][methylqa]|
|[Cutadapt][cutadapt]             |[Kallisto][kallisto]    |[Picard][picard]           |[Peddy][peddy]|
|[leeHom][leehom]                 |[Salmon][salmon]        |[Prokka][prokka]           |[Preseq][preseq]|
|[InterOp][interop]               |[Slamdunk][slamdunk]    |[Samblaster][samblaster]   |[QoRTs][qorts]|
|[FastQC][fastqc]                 |[STAR][star]            |[Samtools][samtools]       |[Qualimap][qualimap]|
|[FastQ Screen][fastq-screen]     |[Tophat][tophat]        |[SnpEff][snpeff]           |[QUAST][quast]|
|[Flexbar][flexbar]               |[HiCPro][hicpro]	   |[Subread featureCounts][featurecounts]             |[RNA-SeQC][rna_seqc]|
|[Jellyfish][jellyfish]           |                        |[RSEM][rsem]               |[RSeQC][rseqc]|
|[Skewer][skewer]                 |                        |[THetA2][theta2]           |[Sargasso][sargasso]|
|[SortMeRNA][sortmerna]           |                        |                           |[Supernova][supernova] |
|[Trimmomatic][trimmomatic]       |                        |                           |[VCFTools][vcftools] |
|[Illumina InterOp][interop]      |                        |                           |[VerifyBAMID][verifybamid]                      |
>>>>>>> 7ad4ed8f


MultiQC can also easily parse data from custom scripts, if correctly formatted / configured.
See the [MultiQC documentation](http://multiqc.info/docs/#custom-content) for more information.

Please note that some modules only recognise output from certain tool subcommands. Please follow the
links in the above table to the [module documentation](http://multiqc.info/docs/#multiqc-modules)
for more information.

More modules are being written all of the time. Please suggest any ideas as a new
[issue](https://github.com/ewels/MultiQC/issues) _(include an example log file if possible)_.

## Installation

You can install MultiQC from [PyPI](https://pypi.python.org/pypi/multiqc/)
using `pip` as follows:
```bash
pip install multiqc
```

Alternatively, you can install using [Conda](http://anaconda.org/)
from the [bioconda channel](https://bioconda.github.io/):
```bash
conda install -c bioconda multiqc
```

If you would like the development version instead, the command is:
```bash
pip install --upgrade --force-reinstall git+https://github.com/ewels/MultiQC.git
```

MultiQC is also available in the
[Galaxy Toolshed](https://toolshed.g2.bx.psu.edu/view/engineson/multiqc/).

## Usage
Once installed, you can use MultiQC by navigating to your analysis directory
(or a parent directory) and running the tool:
```bash
multiqc .
```

That's it! MultiQC will scan the specified directory (`.` is the current dir)
and produce a report detailing whatever it finds.

The report is created in `multiqc_report.html` by default. Tab-delimited data
files are also created in `multiqc_data/`, containing extra information.
These can be easily inspected using Excel (use `--data-format` to get `yaml`
or `json` instead).

For more detailed instructions, run `multiqc -h` or see the
[documentation](http://multiqc.info/docs/#running-multiqc).

## Citation
Please consider citing MultiQC if you use it in your analysis.

> **MultiQC: Summarize analysis results for multiple tools and samples in a single report** <br/>
> _Philip Ewels, Måns Magnusson, Sverker Lundin and Max Käller_ <br/>
> Bioinformatics (2016) <br/>
> doi: [10.1093/bioinformatics/btw354](http://dx.doi.org/10.1093/bioinformatics/btw354) <br/>
> PMID: [27312411](http://www.ncbi.nlm.nih.gov/pubmed/27312411)

```TeX
@article{doi:10.1093/bioinformatics/btw354,
author = {Ewels, Philip and Magnusson, Måns and Lundin, Sverker and Käller, Max},
title = {MultiQC: summarize analysis results for multiple tools and samples in a single report},
journal = {Bioinformatics},
volume = {32},
number = {19},
pages = {3047},
year = {2016},
doi = {10.1093/bioinformatics/btw354},
URL = { + http://dx.doi.org/10.1093/bioinformatics/btw354},
eprint = {/oup/backfile/Content_public/Journal/bioinformatics/32/19/10.1093_bioinformatics_btw354/3/btw354.pdf}
}
```

## Contributions & Support

Contributions and suggestions for new features are welcome, as are bug reports!
Please create a new [issue](https://github.com/ewels/MultiQC/issues) for any
of these, including example reports where possible. MultiQC has extensive
[documentation](http://multiqc.info/docs) describing how to write new modules,
plugins and templates.

There is a chat room for the package hosted on Gitter where you can discuss
things with the package author and other developers:
https://gitter.im/ewels/MultiQC

If in doubt, feel free to get in touch with the author directly:
[@ewels](https://github.com/ewels) (phil.ewels@scilifelab.se)

### Contributors
Project lead and main author: [@ewels](https://github.com/ewels)

Code contributions from:
[@ahvigil](https://github.com/ahvigil),
[@aledj2](https://github.com/aledj2),
[@apeltzer](https://github.com/apeltzer),
[@avilella](https://github.com/avilella),
[@boulund](https://github.com/boulund),
[@bschiffthaler](https://github.com/bschiffthaler),
[@cpavanrun](https://github.com/cpavanrun),
[@dakl](https://github.com/dakl),
[@ehsueh](https://github.com/ehsueh),
[@epruesse](https://github.com/epruesse),
[@guillermo-carrasco](https://github.com/guillermo-carrasco),
[@HLWiencko](https://github.com/HLWiencko),
[@iimog](https://github.com/iimog),
[@joachimwolff](https://github.com/joachimwolff),
[@jrderuiter](https://github.com/jrderuiter),
[@lpantano](https://github.com/lpantano),
[@matthdsm](https://github.com/matthdsm),
[@MaxUlysse](https://github.com/MaxUlysse),
[@mlusignan](https://github.com/mlusignan),
[@moonso](https://github.com/moonso),
[@noirot](https://github.com/noirot),
[@remiolsen](https://github.com/remiolsen),
[@rdali](https://github.com/rdali),
[@rlegendre](https://github.com/rlegendre),
[@robinandeer](https://github.com/robinandeer),
[@Rotholandus](https://github.com/Rotholandus),
[@sachalau](https://github.com/sachalau/),
[@t-neumann](https://github.com/t-neumann),
[@vladsaveliev](https://github.com/vladsaveliev),
[@winni2k](https://github.com/winni2k),

and many others. Thanks for your support!

MultiQC is released under the GPL v3 or later licence.

[adapterremoval]: http://multiqc.info/docs/#adapter-removal
[afterqc]:        http://multiqc.info/docs/#afterqc
[bamtools]:       http://multiqc.info/docs/#bamtools
[bbmap]:          http://multiqc.info/docs/#bbmap
[bcftools]:       http://multiqc.info/docs/#bcftools
[bcl2fastq]:      http://multiqc.info/docs/#bcl2fastq
[biobloomtools]:  http://multiqc.info/docs/#biobloom-tools
[bismark]:        http://multiqc.info/docs/#bismark
[bowtie-1]:       http://multiqc.info/docs/#bowtie-1
[bowtie-2]:       http://multiqc.info/docs/#bowtie-2
[busco]:          http://multiqc.info/docs/#busco
[clusterflow]:    http://multiqc.info/docs/#cluster-flow
[conpair]:        http://multiqc.info/docs/#conpair
[cutadapt]:       http://multiqc.info/docs/#cutadapt
[disambiguate]:   http://multiqc.info/docs/#disambiguate
[fastq-screen]:   http://multiqc.info/docs/#fastq-screen
[fastqc]:         http://multiqc.info/docs/#fastqc
[featurecounts]:  http://multiqc.info/docs/#featurecounts
[flexbar]:        http://multiqc.info/docs/#flexbar
[gatk]:           http://multiqc.info/docs/#gatk
[goleft]:         http://multiqc.info/docs/#goleft-indexcov
[hicexplorer]:    http://multiqc.info/docs/#hicexplorer
[hicup]:          http://multiqc.info/docs/#hicup
[hisat2]:         http://multiqc.info/docs/#hisat2
[homer]:          http://multiqc.info/docs/#homer
[htseq]:          http://multiqc.info/docs/#htseq
[interop]:        http://multiqc.info/docs/#interop
[jellyfish]:      http://multiqc.info/docs/#jellyfish
[kallisto]:       http://multiqc.info/docs/#kallisto
[leehom]:         http://multiqc.info/docs/#leehom
[longranger]:     http://multiqc.info/docs/#longranger
[macs2]:          http://multiqc.info/docs/#macs2
[methylqa]:       http://multiqc.info/docs/#methylqa
[peddy]:          http://multiqc.info/docs/#peddy
[picard]:         http://multiqc.info/docs/#picard
[preseq]:         http://multiqc.info/docs/#preseq
[prokka]:         http://multiqc.info/docs/#prokka
[qorts]:          http://multiqc.info/docs/#qorts
[qualimap]:       http://multiqc.info/docs/#qualimap
[quast]:          http://multiqc.info/docs/#quast
[rna_seqc]:       http://multiqc.info/docs/#rna_seqc
[rsem]:           http://multiqc.info/docs/#rsem
[rseqc]:          http://multiqc.info/docs/#rseqc
[salmon]:         http://multiqc.info/docs/#salmon
[samblaster]:     http://multiqc.info/docs/#samblaster
[samtools]:       http://multiqc.info/docs/#samtools
[sargasso]:       http://multiqc.info/docs/#sargasso
[skewer]:         http://multiqc.info/docs/#skewer
[slamdunk]:       http://multiqc.info/docs/#slamdunk
[snpeff]:         http://multiqc.info/docs/#snpeff
[sortmerna]:      http://multiqc.info/docs/#sortmerna
[star]:           http://multiqc.info/docs/#star
[supernova]:      http://multiqc.info/docs/#supernova
[theta2]:         http://multiqc.info/docs/#theta2
[tophat]:         http://multiqc.info/docs/#tophat
[trimmomatic]:    http://multiqc.info/docs/#trimmomatic
[vcftools]:       http://multiqc.info/docs/#vcftools
[verifyBAMID]:    http://multiqc.info/docs/#verifybamid<|MERGE_RESOLUTION|>--- conflicted
+++ resolved
@@ -30,7 +30,7 @@
 
 Currently, supported tools include:
 
-<<<<<<< HEAD
+
 |Read QC & pre-processing         | Aligners / quantifiers  | Post-alignment processing | Post-alignment QC          |
 |---------------------------------|-------------------------|---------------------------|----------------------------|
 |[Adapter Removal][adapterremoval]|[BBMap][bbmap]           |[Bamtools][bamtools]       |[BUSCO][busco]              |
@@ -45,32 +45,12 @@
 |[FastQC][fastqc]                 |[Slamdunk][slamdunk]     |[Samtools][samtools]       |[Qualimap][qualimap]        |
 |[FastQ Screen][fastq-screen]     |[STAR][star]             |[SnpEff][snpeff]           |[QUAST][quast]              |
 |[Flexbar][flexbar]               |[Tophat][tophat]|[Subread featureCounts][featurecounts]|[RNA-SeQC][rna_seqc]      |
-|[Jellyfish][jellyfish]           |                         |[RSEM][rsem]               |[RSeQC][rseqc]              |
+|[Jellyfish][jellyfish]           |[HiCPro][hicpro]         |[RSEM][rsem]               |[RSeQC][rseqc]              |
 |[Skewer][skewer]                 |                         |[THetA2][theta2]           |[Sargasso][sargasso]        |
 |[SortMeRNA][sortmerna]           |                         |                           |[Supernova][supernova]      |
 |[Trimmomatic][trimmomatic]       |                         |                           |[VCFTools][vcftools]        |
 |[Illumina InterOp][interop]      |                         |                           |[VerifyBAMID][verifybamid]  |
-=======
-|Read QC & pre-processing         | Aligners / quantifiers | Post-alignment processing | Post-alignment QC    |
-|---------------------------------|------------------------|---------------------------|----------------------|
-|[Adapter Removal][adapterremoval]|[BBMap][bbmap]          |[Bamtools][bamtools]       |[BUSCO][busco]        |
-|[AfterQC][afterqc]               |[Bismark][bismark]      |[Bcftools][bcftools]       |[Conpair][conpair]    |
-|[Bcl2fastq][bcl2fastq]           |[Bowtie][bowtie-1]      |[GATK][gatk]               |[Disambiguate][disambiguate]|
-|[BBTools][bbmap]                 |[Bowtie 2][bowtie-2]    |[HOMER][homer]             |[goleft][goleft]|
-|[BioBloom Tools][biobloomtools]  |[HiCUP][hicup]	   |[HTSeq][htseq]             |[HiCExplorer][hicexplorer]|
-|[Cluster Flow][clusterflow]      |[HISAT2][hisat2]        |[MACS2][macs2]             |[methylQA][methylqa]|
-|[Cutadapt][cutadapt]             |[Kallisto][kallisto]    |[Picard][picard]           |[Peddy][peddy]|
-|[leeHom][leehom]                 |[Salmon][salmon]        |[Prokka][prokka]           |[Preseq][preseq]|
-|[InterOp][interop]               |[Slamdunk][slamdunk]    |[Samblaster][samblaster]   |[QoRTs][qorts]|
-|[FastQC][fastqc]                 |[STAR][star]            |[Samtools][samtools]       |[Qualimap][qualimap]|
-|[FastQ Screen][fastq-screen]     |[Tophat][tophat]        |[SnpEff][snpeff]           |[QUAST][quast]|
-|[Flexbar][flexbar]               |[HiCPro][hicpro]	   |[Subread featureCounts][featurecounts]             |[RNA-SeQC][rna_seqc]|
-|[Jellyfish][jellyfish]           |                        |[RSEM][rsem]               |[RSeQC][rseqc]|
-|[Skewer][skewer]                 |                        |[THetA2][theta2]           |[Sargasso][sargasso]|
-|[SortMeRNA][sortmerna]           |                        |                           |[Supernova][supernova] |
-|[Trimmomatic][trimmomatic]       |                        |                           |[VCFTools][vcftools] |
-|[Illumina InterOp][interop]      |                        |                           |[VerifyBAMID][verifybamid]                      |
->>>>>>> 7ad4ed8f
+
 
 
 MultiQC can also easily parse data from custom scripts, if correctly formatted / configured.
