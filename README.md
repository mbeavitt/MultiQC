--- conflicted
+++ resolved
@@ -30,27 +30,6 @@
 
 Currently, supported tools include:
 
-<<<<<<< HEAD
-|Read QC & pre-processing         | Aligners / quantifiers | Post-alignment processing | Post-alignment QC    |
-|---------------------------------|------------------------|---------------------------|----------------------|
-|[Adapter Removal][adapterremoval]|[BBMap][bbmap]          |[Bamtools][bamtools]       |[BUSCO][busco]        |
-|[AfterQC][afterqc]               |[Bismark][bismark]      |[Bcftools][bcftools]       |[Conpair][conpair]    |
-|[Bcl2fastq][bcl2fastq]           |[Bowtie][bowtie-1]      |[GATK][gatk]               |[Disambiguate][disambiguate]|
-|[BBTools][bbmap]                 |[Bowtie 2][bowtie-2]    |[HOMER][homer]             |[goleft][goleft]|
-|[BioBloom Tools][biobloomtools]  |[HiCUP][hicup]          |[HTSeq][htseq]             |[HiCExplorer][hicexplorer]|
-|[Cluster Flow][clusterflow]      |[HISAT2][hisat2]        |[MACS2][macs2]             |[methylQA][methylqa]|
-|[Cutadapt][cutadapt]             |[Kallisto][kallisto]    |[Picard][picard]           |[Peddy][peddy]|
-|[leeHom][leehom]                 |[Salmon][salmon]        |[Prokka][prokka]           |[Preseq][preseq]|
-|[InterOp][interop]               |[Slamdunk][slamdunk]    |[Samblaster][samblaster]   |[QoRTs][qorts]|
-|[FastQC][fastqc]                 |[STAR][star]            |[Samtools][samtools]       |[Qualimap][qualimap]|
-|[FastQ Screen][fastq-screen]     |[Tophat][tophat]        |[SnpEff][snpeff]           |[QUAST][quast]|
-|[Flexbar][flexbar]               ||[Subread featureCounts][featurecounts]             |[RNA-SeQC][rna_seqc]|
-|[Jellyfish][jellyfish]           |                        |[RSEM][rsem]               |[RSeQC][rseqc]|
-|[Skewer][skewer]                 |                        |[THetA2][theta2]           |[Sargasso][sargasso]|
-|[SortMeRNA][sortmerna]           |                        |                           |[Supernova][supernova] |
-|[Trimmomatic][trimmomatic]       |                        |                           |[VCFTools][vcftools] |
-|[Illumina InterOp][interop]      |                        |                           |[VerifyBAMID][verifybamid]                      |
-=======
 |Read QC & pre-processing         | Aligners / quantifiers  | Post-alignment processing | Post-alignment QC          |
 |---------------------------------|-------------------------|---------------------------|----------------------------|
 |[Adapter Removal][adapterremoval]|[BBMap][bbmap]           |[Bamtools][bamtools]       |[BUSCO][busco]              |
@@ -70,7 +49,6 @@
 |[SortMeRNA][sortmerna]           |                         |                           |[Supernova][supernova]      |
 |[Trimmomatic][trimmomatic]       |                         |                           |[VCFTools][vcftools]        |
 |[Illumina InterOp][interop]      |                         |                           |[VerifyBAMID][verifybamid]  |
->>>>>>> f9a435f1
 
 
 MultiQC can also easily parse data from custom scripts, if correctly formatted / configured.
@@ -167,20 +145,12 @@
 
 Code contributions from:
 [@ahvigil](https://github.com/ahvigil),
-<<<<<<< HEAD
-[@aledj2](https://github.com/aledj2)
-[@avilella](https://github.com/avilella),
-[@boulund](https://github.com/boulund),
-[@bschiffthaler](https://github.com/bschiffthaler),
-[@Cashalow](https://github.com/Cashalow/),
-=======
 [@aledj2](https://github.com/aledj2),
 [@apeltzer](https://github.com/apeltzer),
 [@avilella](https://github.com/avilella),
 [@boulund](https://github.com/boulund),
 [@bschiffthaler](https://github.com/bschiffthaler),
 [@cpavanrun](https://github.com/cpavanrun),
->>>>>>> f9a435f1
 [@dakl](https://github.com/dakl),
 [@ehsueh](https://github.com/ehsueh),
 [@epruesse](https://github.com/epruesse),
