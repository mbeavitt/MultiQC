# MultiQC Version History

## MultiQC v1.10dev

#### New MultiQC Features

* `--sample-filters` now also accepts `show_re` and `hide_re` in addition to `show` and `hide`. The `_re` options use regex, while the "normal" options use globbing.
* MultiQC config files now work with `.yml` file extension as well as `.yaml`
  * `.yaml` will take preference if both found.
* Section comments can now also be added for _General Statistics_
  * `section_comments: { general_stats: "My comment" }`

#### New Modules

* [**HOPS**](https://www.github.com/rhubler/HOPS)
  * Post-alignment ancient DNA analysis tool for MALT
<<<<<<< HEAD
* [**EigenStratDatabaseTools](https://github.com/TCLamnidis/EigenStratDatabaseTools)
  * Added MultiQC module to report SNP coverages from `eigenstrat_snp_coverage.py` in the general stats table.
=======
* [**PURPLE**](https://github.com/hartwigmedical/hmftools/tree/master/purity-ploidy-estimator)
  * A purity, ploidy and copy number estimator for whole genome tumor data
* [**Pychopper**](https://github.com/nanoporetech/pychopper)
  * Identify, orient and trim full length Nanopore cDNA reads
* [**qc3C**](https://github.com/cerebis/qc3C)
  * Reference-free QC of Hi-C sequencing data
* [**Sentieon**](https://www.sentieon.com/products/)
  * Submodules added to catch Picard-based QC metrics files

>>>>>>> 6a4c6bc2

#### Module updates

* **DRAGEN**
    * Fix issue where missing out fields could crash the module ([#1223](https://github.com/ewels/MultiQC/issues/1223))
* **featureCounts**
    * Add support for output from [Rsubread](https://bioconductor.org/packages/release/bioc/html/Rsubread.html) ([#1022](https://github.com/ewels/MultiQC/issues/1022))
* **hap.py**
    * Updated module to plot both SNP and INDEL stats ([#1241](https://github.com/ewels/MultiQC/issues/1241))
* **Kaiju**
    * Fixed bug affecting inputs with taxa levels other than Phylum ([#1217](https://github.com/ewels/MultiQC/issues/1217))
    * Rework barplot, add top 5 taxons ([#1219](https://github.com/ewels/MultiQC/issues/1219))
* **MALT**
    * Fix y-axis labelling in bargraphs
* **mosdepth**
    * Enable prepending of directory to sample names
* **Picard**
    * Fix `HsMetrics` bait percentage columns ([#1212](https://github.com/ewels/MultiQC/issues/1212))
* **PycoQC**
    * Log10 x-axis for _Read Length_ plot ([#1214](https://github.com/ewels/MultiQC/issues/1214))
* **fgbio**
    * Fix `ErrorRateByReadPosition` to calculate `ymax` not just on the overall `error_rate`, but also specific base errors (ex. `a_to_c_error_rate`, `a_to_g_error_rate`, ...).  ([#1215](https://github.com/ewels/MultiQC/pull/1251))
    * Fix `ErrorRateByReadPosition` plotted line names to no longer concatenate multiple read identifiers and no longer have off-by-one read numbering (ex. `Sample1_R2_R3` -> `Sample1_R2`) ([#[1304](https://github.com/ewels/MultiQC/pull/1304))
* **GATK**
  * Add support for the creation of a "Reported vs Empirical Quality" graph to the Base Recalibration module.
* **Rockhopper**
    * Fix issue with parsing genome names in Rockhopper summary files ([#1333](https://github.com/ewels/MultiQC/issues/1333))
    * Fix issue properly parsing multiple samples within a single Rockhopper summary file

#### New Custom Content features

* General Stats custom content now gives a log message
* If `id` is not set in `JSON` or `YAML` files, it defaults to the sample name instead of just `custom_content`
* Data from `JSON` or `YAML` now has `data` keys (sample names) run through the `clean_s_name()` function to apply sample name cleanup

#### Bug Fixes


## [MultiQC v1.9](https://github.com/ewels/MultiQC/releases/tag/v1.9) - 2020-05-30

#### Dropped official support for Python 2

Python 2 had its [official sunset date](https://www.python.org/doc/sunset-python-2/)
on January 1st 2020, meaning that it will no longer be developed by the Python community.
Part of the [python.org statement](https://www.python.org/doc/sunset-python-2/) reads:

> That means that we will not improve it anymore after that day,
> even if someone finds a security problem in it.
> You should upgrade to Python 3 as soon as you can.

[Very many Python packages no longer support Python 2](https://python3statement.org/)
and it whilst the MultiQC code is currently compatible with both Python 2 and Python 3,
it is increasingly difficult to maintain compatibility with the dependency packages it
uses, such as MatPlotLib, numpy and more.

As of MultiQC version 1.9, **Python 2 is no longer officially supported**.
Automatic CI tests will no longer run with Python 2 and Python 2 specific workarounds
are no longer guaranteed.

Whilst it may be possible to continue using MultiQC with Python 2 for a short time by
pinning dependencies, MultiQC compatibility for Python 2 will now slowly drift and start
to break. If you haven't already, **you need to switch to Python 3 now**.

#### New MultiQC Features

* Now using [GitHub Actions](https://github.com/features/actions) for all CI testing
    * Dropped Travis and AppVeyor, everything is now just on GitHub
    * Still testing on both Linux and Windows, with multiple versions of Python
    * CI tests should now run automatically for anyone who forks the MultiQC repository
* Linting with `--lint` now checks line graphs as well as bar graphs
* New `gathered` template with no tool name sections ([#1119](https://github.com/ewels/MultiQC/issues/1119))
* Added `--sample-filters` option to add _show_/_hide_ buttons at the top of the report ([#1125](https://github.com/ewels/MultiQC/issues/1125))
    * Buttons control the report toolbox Show/Hide tool, filtering your samples
    * Allows reports to be pre-configured based on a supplied list of sample names at report-generation time.
* Line graphs can now have `Log10` buttons (same functionality as bar graphs)
* Importing and running `multiqc` in a script is now a _little_ Better
    * `multiqc.run` now returns the `report` and `config` as well as the exit code. This means that you can explore the MultiQC run time a little in the Python environment.
    * Much more refactoring is needed to make MultiQC as useful in Python scripts as it could be. Watch this space.
* If a custom module `anchor` is set using `module_order`, it's now used a bit more:
    * Prefixed to module _section_ IDs
    * Appended to files saved in `multiqc_data`
    * Should help to prevent duplicates requiring `-1` suffixes when running a module multiple times
* New heatmap plot config options `xcats_samples` and `ycats_samples`
    * If set to `False`, the report toolbox options (_highlight_, _rename_, _show/hide_) do not affect that axis.
    * Means that the _Show only matching samples_ report toolbox option works on FastQC Status Checks, for example ([#1172](https://github.com/ewels/MultiQC/issues/1172))
* Report header time and analysis paths can now be hidden
    * New config options `show_analysis_paths` and `show_analysis_time` ([#1113](https://github.com/ewels/MultiQC/issues/1113))
* New search pattern key `skip: true` to skip specific searches when modules look for a lot of different files (eg. Picard).
* New `--profile-runtime` command line option (`config.profile_runtime`) to give analysis of how long the report takes to be generated
    * Plots of the file search results and durations are added to the end of the MultiQC report as a special module called _Run Time_
    * A summary of the time taken for the major stages of MultiQC execution are printed to the command line log.
* New table config option `only_defined_headers`
    * Defaults to `true`, set to `false` to also show any data columns that are not defined as headers
    * Useful as allows table-wide defaults to be set with column-specific overrides
* New `module` key allowed for `config.extra_fn_clean_exts` and `config.fn_clean_exts`
    * Means you can limit the action of a sample name cleaning pattern to specific MultiQC modules ([#905](https://github.com/ewels/MultiQC/issues/905))

#### New Custom Content features

* Improve support for HTML files - now just end your HTML filename with `_mqc.html`
    * Native handling of HTML snippets as files, no MultiQC config or YAML file required.
    * Also with embedded custom content configuration at the start of the file as a HTML comment.
* Add ability to group custom-content files into report sections
    * Use the new `parent_id`, `parent_name` and `parent_description` config keys to group content together like a regular module ([#1008](https://github.com/ewels/MultiQC/issues/1008))
* Custom Content files can now be configured using `custom_data`, without giving search patterns or data
    * Allows you to set descriptions and nicer titles for images and other 'blunt' data types in reports ([#1026](https://github.com/ewels/MultiQC/issues/1026))
    * Allows configuration of custom content separately from files themselves (`tsv`, `csv`, `txt` formats) ([#1205](https://github.com/ewels/MultiQC/issues/1205))

#### New Modules:

* [**DRAGEN**](https://www.illumina.com/products/by-type/informatics-products/dragen-bio-it-platform.html)
    * Illumina Bio-IT Platform that uses FPGA for secondary NGS analysis
* [**iVar**](https://github.com/andersen-lab/ivar)
    * Added support for iVar: a computational package that contains functions broadly useful for viral amplicon-based sequencing.
* [**Kaiju**](http://kaiju.binf.ku.dk/)
    * Fast and sensitive taxonomic classification for metagenomics
* [**Kraken**](https://ccb.jhu.edu/software/kraken2/)
    * K-mer matching tool for taxonomic classification. Module plots bargraph of counts for top-5 hits across each taxa rank. General stats summary.
* [**MALT**](https://uni-tuebingen.de/fakultaeten/mathematisch-naturwissenschaftliche-fakultaet/fachbereiche/informatik/lehrstuehle/algorithms-in-bioinformatics/software/malt/)
    * Megan Alignment Tool: Metagenomics alignment tool.
* [**miRTop**](https://github.com/miRTop/mirtop)
    * Command line tool to annotate miRNAs with a standard mirna/isomir naming (mirGFF3)
    * Module started by [@oneillkza](https://github.com/oneillkza/) and completed by [@FlorianThibord](https://github.com/FlorianThibord/)
* [**MultiVCFAnalyzer**](https://github.com/alexherbig/multivcfanalyzer)
    * Combining multiple VCF files into one coherent report and format for downstream analysis.
* **Picard** - new submodules for `QualityByCycleMetrics`, `QualityScoreDistributionMetrics` & `QualityYieldMetrics`
    * See [#1116](https://github.com/ewels/MultiQC/issues/1114)
* [**Rockhopper**](https://cs.wellesley.edu/~btjaden/Rockhopper/)
    * RNA-seq tool for bacteria, includes bar plot showing where features map.
* [**Sickle**](https://github.com/najoshi/sickle)
    * A windowed adaptive trimming tool for FASTQ files using quality
* [**Somalier**](https://github.com/brentp/somalier)
    * Relatedness checking and QC for BAM/CRAM/VCF for cancer, DNA, BS-Seq, exome, etc.
* [**VarScan2**](https://github.com/dkoboldt/varscan)
    * Variant calling and somatic mutation/CNV detection for next-generation sequencing data

#### Module updates:

* **BISCUIT**
    * Major rewrite to work with new BISCUIT QC script (BISCUIT `v0.3.16+`)
        * This change breaks backwards-compatability with previous BISCUIT versions. If you are unable to upgrade BISCUIT, please use MultiQC v1.8.
    * Fixed error when missing data in log files ([#1101](https://github.com/ewels/MultiQC/issues/1101))
* **bcl2fastq**
    * Samples with multiple library preps (i.e barcodes) will now be handled correctly ([#1094](https://github.com/ewels/MultiQC/issues/1094))
* **BUSCO**
    * Updated log search pattern to match new format in v4 with auto-lineage detection option ([#1163](https://github.com/ewels/MultiQC/issues/1163))
* **Cutadapt**
    * New bar plot showing the proportion of reads filtered out for different criteria (eg. _too short_, _too many Ns_) ([#1198](https://github.com/ewels/MultiQC/issues/1198))
* **DamageProfiler**
    * Removes redundant typo in init name. This makes referring to the module's column consistent with other modules when customising general stats table.
* **DeDup**
    * Updates plots to make compatible with 0.12.6
    * Fixes reporting errors - barplot total represents _mapped_ reads, not total reads in BAM file
    * New: Adds 'Post-DeDup Mapped Reads' column to general stats table.
* **FastQC**
    * Fixed tooltip text in _Sequence Duplication Levels_ plot ([#1092](https://github.com/ewels/MultiQC/issues/1092))
    * Handle edge-case where a FastQC report was for an empty file with 0 reads ([#1129](https://github.com/ewels/MultiQC/issues/1129))
* **FastQ Screen**
    * Don't skip plotting `% No Hits` even if it's `0%` ([#1126](https://github.com/ewels/MultiQC/issues/1126))
    * Refactor parsing code. Avoids error with `-0.00 %Unmapped` ([#1126](https://github.com/ewels/MultiQC/issues/1126))
    * New plot for _Bisulfite Reads_, if data is present
    * Categories in main plot are now sorted by the total read count and hidden if 0 across all samples
* **fgbio**
    * New: Plot error rate by read position from `ErrorRateByReadPosition`
    * GroupReadsByUmi plot can now be toggled to show relative percents ([#1147](https://github.com/ewels/MultiQC/pull/1147))
* **FLASh**
    * Logs not reporting innie and outine uncombined pairs now plot combined pairs instead ([#1173](https://github.com/ewels/MultiQC/issues/1173))
* **GATK**
    * Made parsing for VariantEval more tolerant, so that it will work with output from the tool when run in different modes ([#1158](https://github.com/ewels/MultiQC/issues/1158))
* **MTNucRatioCalculator**
    * Fixed misleading value suffix in general stats table
* **Picard MarkDuplicates**
    * **Major change** - previously, if multiple libraries (read-groups) were found then only the first would be used and all others ignored. Now, values from all libraries are merged and `PERCENT_DUPLICATION` and `ESTIMATED_LIBRARY_SIZE` are recalculated. Libraries can be kept as separate samples with a new MultiQC configuration option - `picard_config: markdups_merge_multiple_libraries: False`
    * **Major change** - Updated `MarkDuplicates` bar plot to double the read-pair counts, so that the numbers stack correctly. ([#1142](https://github.com/ewels/MultiQC/issues/1142))
* **Picard HsMetrics**
    * Updated large table to use columns specified in the MultiQC config. See [docs](https://multiqc.info/docs/#hsmetrics). ([#831](https://github.com/ewels/MultiQC/issues/831))
* **Picard WgsMetrics**
    * Updated parsing code to recognise new java class string ([#1114](https://github.com/ewels/MultiQC/issues/1114))
* **QualiMap**
    * Fixed QualiMap mean coverage calculation [#1082](https://github.com/ewels/MultiQC/issues/1082), [#1077](https://github.com/ewels/MultiQC/issues/1082)
* **RSeqC**
    * Support added for output from `geneBodyCoverage2.py` script ([#844](https://github.com/ewels/MultiQC/issues/844))
    * Single sample view in the _"Junction saturation"_ plot now works with the toolbox properly _(rename, hide, highlight)_ ([#1133](https://github.com/ewels/MultiQC/issues/1133))
* **RNASeQC2**
    * Updated to handle the parsing metric files from the [newer rewrite of RNA-SeqQC](https://github.com/broadinstitute/rnaseqc).
* **Samblaster**
    * Improved parsing to handle variable whitespace ([#1176](https://github.com/ewels/MultiQC/issues/1176))
* **Samtools**
    * Removes hardcoding of general stats column names. This allows column names to indicate when a module has been run twice ([https://github.com/ewels/MultiQC/issues/1076](https://github.com/ewels/MultiQC/issues/1076)).
    * Added an observed over expected read count plot for `idxstats` ([#1118](https://github.com/ewels/MultiQC/issues/1118))
    * Added additional (by default hidden) column for `flagstat` that displays number total number of reads in a bam
* **sortmerna**
    * Fix the bug for the latest sortmerna version 4.2.0 ([#1121](https://github.com/ewels/MultiQC/issues/1121))
* **sexdeterrmine**
    * Added a scatter plot of relative X- vs Y-coverage to the generated report.
* **VerifyBAMID**
    * Allow files with column header `FREEMIX(alpha)` ([#1112](https://github.com/ewels/MultiQC/issues/1112))

#### Bug Fixes:

* Added a new test to check that modules work correctly with `--ignore-samples`. A lot of them didn't:
    * `Mosdepth`, `conpair`, `Qualimap BamQC`, `RNA-SeQC`, `GATK BaseRecalibrator`, `SNPsplit`, `SeqyClean`, `Jellyfish`, `hap.py`, `HOMER`, `BBMap`, `DeepTools`, `HiCExplorer`, `pycoQC`, `interop`
    * These modules have now all been fixed and `--ignore-samples` should work as you expect for whatever data you have.
* Removed use of `shutil.copy` to avoid problems with working on multiple filesystems ([#1130](https://github.com/ewels/MultiQC/issues/1130))
* Made folder naming behaviour of `multiqc_plots` consistent with `multiqc_data`
    * Incremental numeric suffixes now added if folder already exists
    * Plots folder properly renamed if using `-n`/`--filename`
* Heatmap plotting function is now compatible with MultiQC toolbox `hide` and `highlight` ([#1136](https://github.com/ewels/MultiQC/issues/1136))
* Plot config `logswitch_active` now works as advertised
* When running MultiQC modules several times, multiple data files are now created instead of overwriting one another ([#1175](https://github.com/ewels/MultiQC/issues/1175))
* Fixed minor bug where tables could report negative numbers of columns in their header text
* Fixed bug where numeric custom content sample names could trigger a `TypeError` ([#1091](https://github.com/ewels/MultiQC/issues/1091))
* Fixed custom content bug HTML data in a config file would trigger a `ValueError` ([#1071](https://github.com/ewels/MultiQC/issues/1071))
* Replaced deprecated 'warn()' with 'warning()' of the logging module
* Custom content now supports `section_extra` config key to add custom HTML after description.
* Barplots with `ymax` set now ignore this when you click the _Percentages_ tab.

## [MultiQC v1.8](https://github.com/ewels/MultiQC/releases/tag/v1.8) - 2019-11-20

#### New Modules:

* [**fgbio**](http://fulcrumgenomics.github.io/fgbio/)
    * Process family size count hist data from `GroupReadsByUmi`
* [**biobambam2**](https://github.com/gt1/biobambam2)
    * Added submodule for `bamsormadup` tool
    * Totally cheating - it uses Picard MarkDuplicates but with a custom search pattern and naming
* [**SeqyClean**](https://github.com/ibest/seqyclean)
    * Adds analysis for seqyclean files
* [**mtnucratio**](https://github.com/apeltzer/MTNucRatioCalculator)
    * Added little helper tool to compute mt to nuclear ratios for NGS data.
* [**mosdepth**](https://github.com/brentp/mosdepth)
    * fast BAM/CRAM depth calculation for WGS, exome, or targeted sequencing
* [**SexDetErrmine**](https://github.com/TCLamnidis/Sex.DetERRmine)
    * Relative coverage and error rate of X and Y chromosomes
* [**SNPsplit**](https://github.com/FelixKrueger/SNPsplit)
    * Allele-specific alignment sorting

#### Module updates:
* **bcl2fastq**
    * Added handling of demultiplexing of more than 2 reads
    * Allow bcl2fastq to parse undetermined barcode information in situations when lane indexes do not start at 1
* **BBMap**
    * Support for scafstats output marked as not yet implemented in docs
* **DeDup**
    * Added handling clusterfactor and JSON logfiles
* **damageprofiler**
    * Added writing metrics to data output file.
* **DeepTools**
    * Fixed Python3 bug with int() conversion ([#1057](https://github.com/ewels/MultiQC/issues/1057))
    * Handle varied TES boundary labels in plotProfile ([#1011](https://github.com/ewels/MultiQC/issues/1011))
    * Fixed bug that prevented running on only plotProfile files when no other deepTools files found.
* **fastp**
    * Fix faulty column handling for the _after filtering_ Q30 rate ([#936](https://github.com/ewels/MultiQC/issues/936))
* **FastQC**
    * When including a FastQC section multiple times in one report, the Per Base Sequence Content heatmaps now behave as you would expect.
    * Added heatmap showing FastQC status checks for every section report across all samples
    * Made sequence content individual plots work after samples have been renamed ([#777](https://github.com/ewels/MultiQC/issues/777))
    * Highlighting samples from status - respect chosen highlight colour in the toolbox ([#742](https://github.com/ewels/MultiQC/issues/742))
* **FastQ Screen**
    * When including a FastQ Screen section multiple times in one report, the plots now behave as you would expect.
    * Fixed MultiQC linting errors
* **fgbio**
    * Support the new output format of `ErrorRateByReadPosition` first introduced in version `1.3.0`, as well as the old output format.
* **GATK**
    * Refactored BaseRecalibrator code to be more consistent with MultiQC Python style
    * Handle zero count errors in BaseRecalibrator
* **HiC Explorer**
    * Fixed bug where module tries to parse `QC_table.txt`, a new log file in hicexplorer v2.2.
    * Updated the format of the report to fits the changes which have been applied to the QC report of hicexplorer v3.3
    * Updated code to save parsed results to `multiqc_data`
* **HTSeq**
    * Fixed bug where module would crash if a sample had zero reads ([#1006](https://github.com/ewels/MultiQC/issues/1006))
* **LongRanger**
    * Added support for the LongRanger Align pipeline.
* **miRTrace**
    * Fixed bug where a sample in some plots was missed. ([#932](https://github.com/ewels/MultiQC/issues/932))
* **Peddy**
    * Fixed bug where sample name cleaning could lead to error. ([#1024](https://github.com/ewels/MultiQC/issues/1024))
    * All plots (including _Het Check_ and _Sex Check_) now hidden if no data
* **Picard**
    * Modified `OxoGMetrics` so that it will find files created with GATK `CollectMultipleMetrics` and `ConvertSequencingArtifactToOxoG`.
* **QoRTs**
    * Fixed bug where `--dirs` broke certain input files. ([#821](https://github.com/ewels/MultiQC/issues/821))
* **Qualimap**
    * Added in mean coverage computation for general statistics report
    * Creates now tables of collected data in `multiqc_data`
* **RNA-SeQC**
    * Updated broken URL link
* **RSeQC**
    * Fixed bug where Junction Saturation plot when clicking a single sample was mislabelling the lines.
    * When including a RSeQC section multiple times in one report, clicking Junction Saturation plot now behaves as you would expect.
    * Fixed bug where exported data in `multiqc_rseqc_read_distribution.txt` files had incorrect values for `_kb` fields ([#1017](https://github.com/ewels/MultiQC/issues/1017))
* **Samtools**
    * Utilize in-built `read_count_multiplier` functionality to plot `flagstat` results more nicely
* **SnpEff**
    * Increased the default summary csv file-size limit from 1MB to 5MB.
* **Stacks**
    * Fixed bug where multi-population sum stats are parsed correctly ([#906](https://github.com/ewels/MultiQC/issues/906))
* **TopHat**
    * Fixed bug where TopHat would try to run with files from Bowtie2 or HiSAT2 and crash
* **VCFTools**
    * Fixed a bug where `tstv_by_qual.py` produced invalid json from infinity-values.
* **snpEff**
    * Added plot of effects

#### New MultiQC Features:
* Added some installation docs for windows
* Added some docs about using MultiQC in bioinformatics pipelines
* Rewrote Docker image
    * New base image `czentye/matplotlib-minimal` reduces image size from ~200MB to ~80MB
    * Proper installation method ensures latest version of the code
    * New entrypoint allows easier command-line usage
* Support opening MultiQC on websites with CSP `script-src 'self'` with some sha256 exceptions
    * Plot data is no longer intertwined with javascript code so hashes stay the same
* Made `config.report_section_order` work for module sub-sections as well as just modules.
* New config options `exclude_modules` and `run_modules` to complement `-e` and `-m` cli flags.
* Command line output is now coloured by default :rainbow: (use `--no-ansi` to turn this off)
* Better launch comparability due to code refactoring by [@KerstenBreuer](https://github.com/KerstenBreuer) and [@ewels](https://github.com/ewels)
    * Windows support for base `multiqc` command
    * Support for running as a python module: `python -m multiqc .`
    * Support for running within a script: `import multiqc` and `multiqc.run('/path/to/files')`
* Config option `custom_plot_config` now works for bargraph category configs as well ([#1044](https://github.com/ewels/MultiQC/issues/1044))
* Config `table_columns_visible` can now be given a module namespace and it will hide all columns from that module ([#541](https://github.com/ewels/MultiQC/issues/541))

#### Bug Fixes:
* MultiQC now ignores all `.md5` files
* Use `SafeLoader` for PyYaml load calls, avoiding recent warning messages.
* Hide `multiqc_config_example.yaml` in the `test` directory to stop people from using it without modification.
* Fixed matplotlib background colour issue (@epakarin - [#886](https://github.com/ewels/MultiQC/issues))
* Table rows that are empty due to hidden columns are now properly hidden on page load ([#835](https://github.com/ewels/MultiQC/issues/835))
* Sample name cleaning: All sample names are now truncated to their basename, without a path.
  * This includes for `regex` and `replace` (before was only the default `truncate`).
  * Only affects modules that take sample names from file contents, such as cutadapt.
  * See [#897](https://github.com/ewels/MultiQC/issues/897) for discussion.




## [MultiQC v1.7](https://github.com/ewels/MultiQC/releases/tag/v1.7) - 2018-12-21

#### New Modules:
* [**BISCUIT**](https://github.com/zwdzwd/biscuit)
    * BISuilfite-seq CUI Toolkit
    * Module written by [@zwdzwd](https://github.com/zwdzwd/)
* [**DamageProfiler**](https://github.com/Integrative-Transcriptomics/DamageProfiler)
    * A tool to determine ancient DNA misincorporation rates.
    * Module written by [@apeltzer](https://github.com/apeltzer/)
* [**FLASh**](https://ccb.jhu.edu/software/FLASH/)
    * FLASH (Fast Length Adjustment of SHort reads)
    * Module written by [@pooranis](https://github.com/pooranis/)
* [**MinIONQC**](https://github.com/roblanf/minion_qc)
    * QC of reads from ONT long-read sequencing
    * Module written by [@ManavalanG](https://github.com/ManavalanG)
* [**phantompeakqualtools**](https://www.encodeproject.org/software/phantompeakqualtools)
    * A tool for informative enrichment and quality measures for ChIP-seq/DNase-seq/FAIRE-seq/MNase-seq data.
    * Module written by [@chuan-wang](https://github.com/chuan-wang/)
* [**Stacks**](http://catchenlab.life.illinois.edu/stacks/)
    * A software for analyzing restriction enzyme-based data (e.g. RAD-seq). Support for Stacks >= 2.1 only.
    * Module written by [@remiolsen](https://github.com/remiolsen/)

#### Module updates:
* **AdapterRemoval**
    * Handle error when zero bases are trimmed. See [#838](https://github.com/ewels/MultiQC/issues/838).
* **Bcl2fastq**
    * New plot showing the top twenty of undetermined barcodes by lane.
    * Informations for R1/R2 are now separated in the General Statistics table.
    * SampleID is concatenate with SampleName because in Chromium experiments several sample have the same SampleName.
* **deepTools**
    * New PCA plots from the `plotPCA` function (written by [@chuan-wang](https://github.com/chuan-wang/))
    * New fragment size distribution plots from `bamPEFragmentSize --outRawFragmentLengths` (written by [@chuan-wang](https://github.com/chuan-wang/))
    * New correlation heatmaps from the `plotCorrelation` function (written by [@chuan-wang](https://github.com/chuan-wang/))
    * New sequence distribution profiles around genes, from the `plotProfile` function (written by [@chuan-wang](https://github.com/chuan-wang/))
    * Reordered sections
* **Fastp**
    * Fixed bug in parsing of empty histogram data. See [#845](https://github.com/ewels/MultiQC/issues/845).
* **FastQC**
    * Refactored _Per Base Sequence Content_ plots to show original underlying data, instead of calculating it from the page contents. Now shows original FastQC base-ranges and fixes 100% GC bug in final few pixels. See [#812](https://github.com/ewels/MultiQC/issues/812).
    * When including a FastQC section multiple times in one report, the summary progress bars now behave as you would expect.
* **FastQ Screen**
    * Don't hide genomes in the simple plot, even if they have zero unique hits. See [#829](https://github.com/ewels/MultiQC/issues/829).
* **InterOp**
    * Fixed bug where read counts and base pair yields were not displaying in tables correctly.
    * Number formatting for these fields can now be customised in the same way as with other modules, as described [in the docs](http://multiqc.info/docs/#number-base-multiplier)
* **Picard**
    * InsertSizeMetrics: You can now configure to what degree the insert size plot should be smoothed.
    * CollectRnaSeqMetrics: Add warning about missing rRNA annotation.
    * CollectRnaSeqMetrics: Add chart for counts/percentage of reads mapped to the correct strand.
    * Now parses VariantCallingMetrics reports. (Similar to GATK module's VariantEval.)
* **phantompeakqualtools**
    * Properly clean sample names
* **Trimmomatic**
    * Updated Trimmomatic module documentation to be more helpful
    * New option to use filenames instead of relying on the command line used. See [#864](https://github.com/ewels/MultiQC/issues/864).

#### New MultiQC Features:
* Embed your custom images with a new Custom Content feature! Just add `_mqc` to the end of the filename for `.png`, `.jpg` or `.jpeg` files.
* Documentation for Custom Content reordered to make it a little more sane
* You can now add or override any config parameter for any MultiQC plot! See [the documentation](http://multiqc.info/docs/#customising-plots) for more info.
* Allow `table_columns_placement` config to work with table IDs as well as column namespaces. See [#841](https://github.com/ewels/MultiQC/issues/841).
* Improved visual spacing between grouped bar plots


#### Bug Fixes:
* Custom content no longer clobbers `col1_header` table configs
* The option `--file-list` that refers to a text file with file paths to analyse will no longer ignore directory paths
* [Sample name directory prefixes](https://multiqc.info/docs/#sample-names-prefixed-with-directories) are now added _after_ cleanup.
* If a module is run multiple times in one report, it's CSS and JS files will only be included once (`default` template)




## [MultiQC v1.6](https://github.com/ewels/MultiQC/releases/tag/v1.6) - 2018-08-04

Some of these updates are thanks to the efforts of people who attended the [NASPM](https://twitter.com/NordicGenomics) 2018 MultiQC hackathon session. Thanks to everyone who attended!

#### New Modules:
* [**fastp**](https://github.com/OpenGene/fastp)
    * An ultra-fast all-in-one FASTQ preprocessor (QC, adapters, trimming, filtering, splitting...)
    * Module started by [@florianduclot](https://github.com/florianduclot/) and completed by [@ewels](https://github.com/ewels/)
* [**hap.py**](https://github.com/Illumina/hap.py)
    * Hap.py is a set of programs based on htslib to benchmark variant calls against gold standard truth datasets
    * Module written by [@tsnowlan](https://github.com/tsnowlan/)
* [**Long Ranger**](https://support.10xgenomics.com/genome-exome/software/pipelines/latest/what-is-long-ranger)
    * Works with data from the 10X Genomics Chromium. Performs sample demultiplexing, barcode processing, alignment, quality control, variant calling, phasing, and structural variant calling.
    * Module written by [@remiolsen](https://github.com/remiolsen/)
* [**miRTrace**](https://github.com/friedlanderlab/mirtrace)
    * A quality control software for small RNA sequencing data.
    * Module written by [@chuan-wang](https://github.com/chuan-wang/)


#### Module updates:
* **BCFtools**
    * New plot showing SNP statistics versus quality of call from bcftools stats ([@MaxUlysse](https://github.com/MaxUlysse) and [@Rotholandus](https://github.com/Rotholandus))
* **BBMap**
    * Support added for BBDuk kmer-based adapter/contaminant filtering summary stats ([@boulund](https://github.com/boulund)
* **FastQC**
    * New read count plot, split into unique and duplicate reads if possible.
    * Help text added for all sections, mostly copied from the excellent FastQC help.
    * Sequence duplication plot rescaled
* **FastQ Screen**
    * Samples in large-sample-number plot are now sorted alphabetically ([@hassanfa](https://github.com/hassanfa)
* **MACS2**
    * Output is now more tolerant of missing data (no plot if no data)
* **Peddy**
    * Background samples now shown in ancestry PCA plot ([@roryk](https://github.com/roryk))
    * New plot showing sex checks versus het ratios, supporting unknowns ([@oyvinev](https://github.com/oyvinev))
* **Picard**
    * New submodule to handle `ValidateSamFile` reports ([@cpavanrun](https://github.com/cpavanrun))
    * WGSMetrics now add the mean and standard-deviation coverage to the general stats table (hidden) ([@cpavanrun](https://github.com/cpavanrun))
* **Preseq**
    * New config option to plot preseq plots with unique old coverage on the y axis instead of read count
    * Code refactoring by [@vladsaveliev](https://github.com/vladsaveliev)
* **QUAST**
    * Null values (`-`) in reports now handled properly. Bargraphs always shown despite varying thresholds. ([@vladsaveliev](https://github.com/vladsaveliev))
* **RNA-SeQC**
    * Don't create the report section for Gene Body Coverage if no data is given
* **Samtools**
    * Fixed edge case bug where MultiQC could crash if a sample had zero count coverage with idxstats.
    * Adds % proper pairs to general stats table
* **Skewer**
    * Read length plot rescaled
* **Tophat**
    * Fixed bug where some samples could be given a blank sample name ([@lparsons](https://github.com/lparsons))
* **VerifyBamID**
    * Change column header help text for contamination to match percentage output ([@chapmanb](https://github.com/chapmanb))

#### New MultiQC Features:
* New config option `remove_sections` to skip specific report sections from modules
* Add `path_filters_exclude` to exclude certain files when running modules multiple times. You could previously only include certain files.
* New `exclude_*` keys for file search patterns
    * Have a subset of patterns to exclude otherwise detected files with, by filename or contents
* Command line options all now use mid-word hyphens (not a mix of hyphens and underscores)
    * Old underscore terms still maintained for backwards compatibility
* Flag `--view-tags` now works without requiring an "analysis directory".
* Removed Python dependency for `enum34` ([@boulund](https://github.com/boulund))
* Columns can be added to `General Stats` table for custom content/module.
* New `--ignore-symlinks` flag which will ignore symlinked directories and files.
* New `--no-megaqc-upload` flag which disables automatically uploading data to MegaQC

#### Bug Fixes
* Fix path_filters for top_modules/module_order configuration only selecting if *all* globs match. It now filters searches that match *any* glob.
* Empty sample names from cleaning are now no longer allowed
* Stop prepend_dirs set in the config from getting clobbered by an unpassed CLI option ([@tsnowlan](https://github.com/tsnowlan))
* Modules running multiple times now have multiple sets of columns in the General Statistics table again, instead of overwriting one another.
* Prevent tables from clobbering sorted row orders.
* Fix linegraph and scatter plots data conversion (sporadically the incorrect `ymax` was used to drop data points) ([@cpavanrun](https://github.com/cpavanrun))
* Adjusted behavior of ceiling and floor axis limits
* Adjusted multiple file search patterns to make them more specific
    * Prevents the wrong module from accidentally slurping up output from a different tool. By [@cpavanrun](https://github.com/cpavanrun) (see [PR #727](https://github.com/ewels/MultiQC/pull/727))
* Fixed broken report bar plots when `-p`/`--export-plots` was specified (see issue [#801](https://github.com/ewels/MultiQC/issues/801))





## [MultiQC v1.5](https://github.com/ewels/MultiQC/releases/tag/v1.5) - 2018-03-15

#### New Modules:
* [**HiCPro**](https://github.com/nservant/HiC-Pro) - New module!
    * HiCPro: Quality controls and processing of Hi-C
    * Module written by [@nservant](https://github.com/nservant),
* [**DeDup**](http://www.github.com/apeltzer/DeDup) - New module!
    * DeDup: Improved Duplicate Removal for merged/collapsed reads in ancient DNA analysis
    * Module written by [@apeltzer](https://github.com/apeltzer),
* [**Clip&Merge**](http://github.com/apeltzer/ClipAndMerge) - New module!
    * Clip&Merge: Adapter clipping and read merging for ancient DNA analysis
    * Module written by [@apeltzer](https://github.com/apeltzer),

#### Module updates:
* **bcl2fastq**
    * Catch `ZeroDivisionError` exceptions when there are 0 reads ([@aledj2](https://github.com/aledj2))
    * Add parsing of `TrimmedBases` and new General Stats column for % bases trimmed ([@matthdsm](https://github.com/matthdsm)).
* **BUSCO**
    * Fixed configuration bug that made all sample names become `'short'`
* **Custom Content**
    * Parsed tables now exported to `multiqc_data` files
* **Cutadapt**
    * Refactor parsing code to collect all length trimming plots
* **FastQC**
    * Fixed starting y-axis label for GC-content lineplot being incorrect.
* **HiCExplorer**
    * Updated to work with v2.0 release.
* **Homer**
    * Made parsing of `tagInfo.txt` file more resilient to variations in file format so that it works with new versions of Homer.
    * Kept order of chromosomes in coverage plot consistent.
* **Peddy**
    * Switch `Sex error` logic to `Correct sex` for better highlighting ([@aledj2](https://github.com/aledj2))
* **Picard**
    * Updated module and search patterns to recognise new output format from Picard version >= 2.16 and GATK output.
* **Qualimap BamQC**
    * Fixed bug where start of _Genome Fraction_ could have a step if target is 100% covered.
* **RNA-SeQC**
    * Added rRNA alignment stats to summary table [@Rolandde](https://github.com/Rolandde)
* **RSeqC**
    * Fixed read distribution plot by adding category for `other_intergenic` (thanks to [@moxgreen](https://github.com/moxgreen))
    * Fixed a dodgy plot title (Read GC content)
* **Supernova**
    * Added support for Supernova 2.0 reports. Fixed a TypeError bug when using txt reports only. Also a bug when parsing empty histogram files.

#### New MultiQC Features:
* Invalid choices for `--module` or `--exclude` now list the available modules alphabetically.
* Linting now checks for presence in `config.module_order` and tags.

#### Bug Fixes
* Excluding modules now works in combination with using module tags.
* Fixed edge-case bug where certain combinations of `output_fn_name` and `data_dir_name` could trigger a crash
* Conditional formatting - values are now longer double-labelled
* Made config option `extra_series` work in scatter plots the same way that it works for line plots
* Locked the `matplotlib` version to `v2.1.0` and below
    * Due to [two](https://github.com/matplotlib/matplotlib/issues/10476) [bugs](https://github.com/matplotlib/matplotlib/issues/10784) that appeared in `v2.2.0` - will remove this constraint when there's a new release that works again.





## [MultiQC v1.4](https://github.com/ewels/MultiQC/releases/tag/v1.4) - 2018-01-11

A slightly earlier-than-expected release due to a new problem with dependency packages that is breaking MultiQC installations since 2018-01-11.

#### New Modules:
* [**Sargasso**](http://statbio.github.io/Sargasso/)
    * Parses output from Sargasso - a tool to separate mixed-species RNA-seq reads according to their species of origin
    * Module written by [@hxin](https://github.com/hxin/)
* [**VerifyBAMID**](https://genome.sph.umich.edu/wiki/VerifyBamID)
    * Parses output from VerifyBAMID - a tool to detect contamination in BAM files.
    * Adds the `CHIPMIX` and `FREEMIX` columns to the general statistics table.
    * Module written by [@aledj2](https://github.com/aledj2/)

#### Module updates:
* **MACS2**
    * Updated to work with output from older versions of MACS2 by [@avilella](https://github.com/avilella/)
* **Peddy**
    * Add het check plot to suggest potential contamination by [@aledj2](https://github.com/aledj2)
* **Picard**
    * Picard HsMetrics `HS_PENALTY` plot now has correct axis labels
    * InsertSizeMetrics switches commas for points if it can't convert floats. Should help some european users.
* **QoRTs**
    * Added support for new style of output generated in the v1.3.0 release
* **Qualimap**
    * New `Error rate` column in General Statistics table, added by [@Cashalow](https://github.com/Cashalow/)
        * Hidden by default - customise your MultiQC config to always show this column (see [docs](http://multiqc.info/docs/#hiding-columns))
* **QUAST**
    * New option to customise the default display of contig count and length (eg. `bp` instead of `Mbp`).
    * See [documentation](http://multiqc.info/docs/#quast). Written by [@ewels](https://github.com/ewels/) and [@Cashalow](https://github.com/Cashalow/)
* **RSeQC**
    * Removed normalisation in Junction Saturation plot. Now raw counts instead of % of total junctions.

#### New MultiQC Features:
* Conditional formatting / highlighting of cell contents in tables
    * If you want to make values that match a criteria stand out more, you can now write custom rules and formatting instructions for tables.
    * For instructions, see [the documentation](http://multiqc.info/docs/#conditional-formatting)
* New `--lint` option which is strict about best-practices for writing new modules
    * Useful when writing new modules and code as it throws warnings
    * Currently only implemented for bar plots and a few other places. More linting coming soon...
* If MultiQC breaks and shows am error message, it now reports the filename of the last log it found
    * Hopefully this will help with debugging / finding dodgy input data

#### Bug Fixes
* Addressed new dependency error with conflicting package requirements
    * There was a conflict between the `networkx`, `colormath` and `spectra` releases.
    * I previously forced certain software versions to get around this, but `spectra` has now updated with the unfortunate effect of introducing a new dependency clash that halts installation.
* Fixed newly introduced bug where Custom Content MultiQC config file search patterns had been broken
* Updated pandoc command used in `--pdf` to work with new releases of Pandoc
* Made config `table_columns_visible` module name key matching case insensitive to make less frustrating





## [MultiQC v1.3](https://github.com/ewels/MultiQC/releases/tag/v1.3) - 2017-11-03

#### Breaking changes - custom search patterns
Only for users with custom search patterns for the `bowtie` or `star`: you will
need to update your config files - the `bowtie` search key is now `bowtie1`,
`star_genecounts` is now `star/genecounts`.

For users with custom modules - search patterns _must_ now conform to the search
pattern naming convention: `modulename` or `modulename/anything` (the search pattern
string beginning with the name of your module, anything you like after the first `/`).

#### New Modules:
* [**10X Supernova**](https://support.10xgenomics.com/de-novo-assembly/software/overview/welcome)
    * Parses statistics from the _de-novo_ Supernova software.
    * Module written by [@remiolsen](https://github.com/remiolsen/)
* [**BBMap**](https://sourceforge.net/projects/bbmap/)
    * Plot metrics from a number of BBMap tools, a suite of DNA/RNA mapping tools and utilities
    * Module written by [@boulund](https://github.com/boulund/) and [@epruesse](https://github.com/epruesse/)
* [**deepTools**](https://github.com/fidelram/deepTools) - new module!
    * Parse text output from `bamPEFragmentSize`, `estimateReadFiltering`, `plotCoverage`, `plotEnrichment`, and `plotFingerprint`
    * Module written by [@dpryan79](https://github.com/dpryan79/)
* [**Homer Tag Directory**](http://homer.ucsd.edu/homer/ngs/tagDir.html) - new submodule!
    * Module written by [@rdali](https://github.com/rdali/)
* [**illumina InterOp**](http://illumina.github.io/interop/index.html)
    * Module to parse metrics from illumina sequencing runs and demultiplexing, generated by the InterOp package
    * Module written by [@matthdsm](https://github.com/matthdsm/)
* [**RSEM**](https://deweylab.github.io/RSEM/) - new module!
    * Parse `.cnt` file comming from rsem-calculate-expression and plot read repartitions (Unalignable, Unique, Multi ...)
    * Module written by [@noirot](https://github.com/noirot/)
* [**HiCExplorer**](https://github.com/maxplanck-ie/HiCExplorer)
    * New module to parse the log files of `hicBuildMatrix`.
    * Module written by [@joachimwolff](https://github.com/joachimwolff/)

#### Module updates:
* **AfterQC**
    * Handle new output format where JSON summary key changed names.
* **bcl2fastq**
    * Clusters per sample plot now has tab where counts are categoried by lane.
* **GATK**
    * New submodule to handle Base Recalibrator stats, written by [@winni2k](https://github.com/winni2k/)
* **HiSAT2**
    * Fixed bug where plot title was incorrect if both SE and PE bargraphs were in one report
* **Picard HsMetrics**
    * Parsing code can now handle commas for decimal places
* **Preseq**
    * Updated odd file-search pattern that limited input files to 500kb
* **QoRTs**
    * Added new plots, new helptext and updated the module to produce a lot more output.
* **Qualimap BamQC**
    * Fixed edge-case bug where the refactored coverage plot code could raise an error from the `range` call.
* Documentation and link fixes for Slamdunk, GATK, bcl2fastq, Adapter Removal, FastQC and main docs
    * Many of these spotted and fixed by [@juliangehring](https://github.com/juliangehring/)
* Went through all modules and standardised plot titles
    * All plots should now have a title with the format _Module name: Plot name_

#### New MultiQC Features:
* New MultiQC docker image
    * Ready to use docker image now available at https://hub.docker.com/r/ewels/multiqc/ (200 MB)
    * Uses automated builds - pull `:latest` to get the development version, future releases will have stable tags.
    * Written by [@MaxUlysse](https://github.com/MaxUlysse/)
* New `module_order` config options allow modules to be run multiple times
    * Filters mean that a module can be run twice with different sets of files (eg. before and after trimming)
    * Custom module config parameters can be passed to module for each run
* File search refactored to only search for running modules
    * Makes search much faster when running with lots of files and limited modules
    * For example, if using `-m star` to only use the STAR module, all other file searches now skipped
* File search now warns if an unrecognised search type is given
* MultiQC now saves nearly all parsed data to a structured output file by default
    * See `multiqc_data/multiqc_data.json`
    * This can be turned off by setting `config.data_dump_file: false`
* Verbose logging when no log files found standardised. Less duplication in code and logs easier to read!
* New documentation section describing how to use MultiQC with Galaxy
* Using `shared_key: 'read_counts'` in table header configs now applies relevant defaults

#### Bug Fixes
* Installation problem caused by changes in upstream dependencies solved by stricter installation requirements
* Minor `default_dev` directory creation bug squashed
* Don't prepend the directory separator (`|`) to sample names with `-d` when there are no subdirs
* `yPlotLines` now works even if you don't set `width`





## [MultiQC v1.2](https://github.com/ewels/MultiQC/releases/tag/v1.2) - 2017-08-16

#### CodeFest 2017 Contributions
We had a fantastic group effort on MultiQC at the [2017 BOSC CodeFest](https://www.open-bio.org/wiki/Codefest_2017).
Many thanks to those involved!

#### New Modules:
* [**AfterQC**](https://github.com/OpenGene/AfterQC) - New module!
    * Added parsing of the _AfterQC_ json file data, with a plot of filtered reads.
    * Work by [@raonyguimaraes](https://github.com/raonyguimaraes)
* [**bcl2fastq**](https://support.illumina.com/sequencing/sequencing_software/bcl2fastq-conversion-software.html)
    * bcl2fastq can be used to both demultiplex data and convert BCL files to FASTQ file formats for downstream analysis
    * New module parses JSON output from recent versions and summarises some key statistics from the demultiplexing process.
    * Work by [@iimog](https://github.com/iimog) (with a little help from [@tbooth](https://github.com/tbooth) and [@ewels](https://github.com/ewels))
* [**leeHom**](https://github.com/grenaud/leeHom)
    * leeHom is a program for the Bayesian reconstruction of ancient DNA
* [**VCFTools**](https://vcftools.github.io)
    * Added initial support for VCFTools `relatedness2`
    * Added support for VCFTools `TsTv-by-count` `TsTv-by-qual` `TsTv-summary`
    * Module written by [@mwhamgenomics](https://github.com/mwhamgenomics)

#### Module updates:
* **FastQ Screen**
    * Gracefully handle missing data from very old FastQ Screen versions.
* **RNA-SeQC**
    * Add new transcript-associated reads plot.
* **Picard**
    * New submodule to handle output from `TargetedPcrMetrics`
* **Prokka**
    * Added parsing of the `# CRISPR arrays` data from Prokka when available ([@asetGem](https://github.com/asetGem))
* **Qualimap**
    * Some code refactoring to radically improve performance and run times, especially with high coverage datasets.
    * Fixed bug where _Cumulative coverage genome fraction_ plot could be truncated.

#### New MultiQC Features:
* New module help text
    * Lots of additional help text was written to make MultiQC report plots easier to interpret.
    * Updated modules:
        * Bowtie
        * Bowtie 2
        * Prokka
        * Qualimap
        * SnpEff
    * Elite team of help-writers:
        * [@tabwalsh](https://github.com/tabwalsh)
        * [@ddesvillechabrol](https://github.com/tabwalsh)
        * [@asetGem](https://github.com/asetGem)
* New config option `section_comments` allows you to add custom comments above specific sections in the report
* New `--tags` and `--view_tags` command line options
    * Modules can now be given tags (keywords) and filtered by those. So running `--tags RNA` will only run MultiQC modules related to RNA analysis.
    * Work by [@Hammarn](https://github.com/Hammarn)
* Back-end configuration options to specify the order of table columns
    * Modules and user configs can set priorities for columns to customise where they are displayed
    * Work by [@tbooth](https://github.com/tbooth)
* Added framework for proper unit testing
    * Previous start on unit tests tidied up, new blank template and tests for the `clean_sample_name` functionality.
    * Added to Travis and Appveyor for continuous integration testing.
    * Work by [@tbooth](https://github.com/tbooth)
* Bug fixes and refactoring of report configuration saving / loading
    * Discovered and fixed a bug where a report config could only be loaded once
    * Work by [@DennisSchwartz](https://github.com/DennisSchwartz)
* Table column row headers (sample names) can now be numeric-only.
    * Work by [@iimog](https://github.com/iimog)
* Improved sample name cleaning functionality
    * Added option `regex_keep` to clean filenames by _keeping_ the matching part of a pattern
    * Work by [@robinandeer](https://github.com/robinandeer)
* Handle error when invalid regexes are given in reports
    * Now have a nice toast error warning you and the invalid regexes are highlighted
    * Previously this just crashed the whole report without any warning
    * Work by [@robinandeer](https://github.com/robinandeer)
* Command line option `--dirs-depth` now sets `-d` to `True` (so now works even if `-d` isn't also specified).
* New config option `config.data_dump_file` to export as much data as possible to `multiqc_data/multiqc_data.json`
* New code to send exported JSON data to a a web server
    * This is in preparation for the upcoming MegaQC project. Stay tuned!

#### Bug Fixes:
* Specifying multiple config files with `-c`/`--config` now works as expected
    * Previously this would only read the last specified
* Fixed table rendering bug that affected Chrome v60 and IE7-11
    * Table cell background bars weren't showing up. Updated CSS to get around this rendering error.
* HTML ID cleanup now properly cleans strings so that they work with jQuery as expected.
* Made bar graph sample highlighting work properly again
* Config `custom_logo` paths can now be relative to the config file (or absolute as before)
* Report doesn't keep annoyingly telling you that toolbox changes haven't been applied
    * Now uses more subtle _toasts_ and only when you close the toolbox (not every click).
* Switching report toolbox options to regex mode now enables the _Apply_ button as it should.
* Sorting table columns with certain suffixes (eg. `13X`) no works properly (numerically)
* Fixed minor bug in line plot data smoothing (now works with unsorted keys)

---

## [MultiQC v1.1](https://github.com/ewels/MultiQC/releases/tag/v1.1) - 2017-07-18

#### New Modules:

* [**BioBloom Tools**](https://github.com/bcgsc/biobloom)
    * Create Bloom filters for a given reference and then to categorize sequences
* [**Conpair**](https://github.com/nygenome/Conpair)
    * Concordance and contamination estimator for tumor–normal pairs
* [**Disambiguate**](https://github.com/AstraZeneca-NGS/disambiguate)
    * Bargraph displaying the percentage of reads aligning to two different reference genomes.
* [**Flexbar**](https://github.com/seqan/flexbar)
    * Flexbar is a tool for flexible barcode and adapter removal.
* [**HISAT2**](https://ccb.jhu.edu/software/hisat2/)
    * New module for the HISAT2 aligner.
    * Made possible by updates to HISAT2 logging by @infphilo (requires `--new-summary` HISAT2 flag).
* [**HOMER**](http://homer.ucsd.edu/homer/)
    * Support for summary statistics from the `findPeaks` tool.
* [**Jellyfish**](http://www.cbcb.umd.edu/software/jellyfish/)
    * Histograms to estimate library complexity and coverage from k-mer content.
    * Module written by @vezzi
* [**MACS2**](https://github.com/taoliu/MACS)
    * Summary of redundant rate from MACS2 peak calling.
* [**QoRTs**](http://hartleys.github.io/QoRTs/)
    * QoRTs is toolkit for analysis, QC and data management of RNA-Seq datasets.
* [**THetA2**](http://compbio.cs.brown.edu/projects/theta/)
    * THeTA2 _(Tumor Heterogeneity Analysis)_ estimates tumour purity and clonal / subclonal copy number.

#### Module updates:

* **BCFtools**
    * Option to collapse complementary changes in substitutions plot, useful for non-strand specific experiments (thanks to @vladsaveliev)
* **Bismark**
    * M-Bias plots no longer show read 2 for single-end data.
* **Custom Content**
    * New option to print raw HTML content to the report.
* **FastQ Screen**
    * Fixed edge-case bug where many-sample plot broke if total number of reads was less than the subsample number.
    * Fixed incorrect logic of config option `fastqscreen_simpleplot` (thanks to @daler)
    * Organisms now alphabetically sorted in fancy plot so that order is nonrandom (thanks to @daler)
    * Fixed bug where `%No Hits` was missed in logs from recent versions of FastQ Screen.
* **HTSeq Counts**
    * Fixed but so that module still works when `--additional-attr` is specified in v0.8 HTSeq above (thanks to @nalcala)
* **Picard**
    * CollectInsertSize: Fixed bug that could make the General Statistics _Median Insert Size_ value incorrect.
    * Fixed error in sample name regex that left trailing `]` characters and was generally broken (thanks to @jyh1 for spotting this)
* **Preseq**
    * Improved plots display (thanks to @vladsaveliev)
* **Qualimap**
    * Only calculate bases over target coverage for values in General Statistics. Should give a speed increase for very high coverage datasets.
* **QUAST**
    * Module is now compatible with runs from [MetaQUAST](http://quast.sourceforge.net/metaquast) (thanks to @vladsaveliev)
* **RSeQC**
    * Changed default order of sections
    * Added config option to reorder and hide module report sections

#### New MultiQC features:

* If a report already exists, execution is no longer halted.
    * `_1` is appended to the filename, iterating if this also exists.
    * `-f`/`--force` still overwrites existing reports as before
    * Feature written by [@Hammarn](https://github.com/Hammarn)
* New ability to run modules multiple times in a single report
    * Each run can be given different configuration options, including filters for input files
    * For example, have FastQC after trimming as well as FastQC before trimming.
    * See the relevant [documentation](http://multiqc.info/docs/#order-of-modules) for more instructions.
* New option to customise the order of report _sections_
    * This is in addition / alternative to changing the order of module execution
    * Allows one module to have sections in multiple places (eg. Custom Content)
* Tables have new column options `floor`, `ceiling` and `minRange`.
* Reports show warning if JavaScript is disabled
* Config option `custom_logo` now works with file paths relative to config file directory and cwd.

#### Bug Fixes:

* Table headers now sort columns again after scrolling the table
* Fixed buggy table header tooltips
* Base `clean_s_name` function now strips excess whitespace.
* Line graphs don't smooth lines if not needed (number of points < maximum number allowed)
* PDF output now respects custom output directory.

---

## [MultiQC v1.0](https://github.com/ewels/MultiQC/releases/tag/v1.0) - 2017-05-17
Version 1.0! This release has been a long time coming and brings with it some fairly
major improvements in speed, report filesize and report performance. There's also
a bunch of new modules, more options, features and a whole lot of bug fixes.

The version number is being bumped up to 1.0 for a couple of reasons:

1. MultiQC is now _(hopefully)_ relatively stable. A number of facilities and users
   are now using it in a production setting and it's published. It feels like it
   probably deserves v1 status now somehow.
2. This update brings some fairly major changes which will break backwards
   compatibility for plugins. As such, semantic versioning suggests a change in
   major version number.

### Breaking Changes
For most people, you shouldn't have any problems upgrading. There are two
scenarios where you may need to make changes with this update:

#### 1. You have custom file search patterns
Search patterns have been flattened and may no longer have arbitrary depth.
For example, you may need to change the following:
```yaml
fastqc:
    data:
        fn: 'fastqc_data.txt'
    zip:
        fn: '*_fastqc.zip'
```
to this:
```yaml
fastqc/data:
    fn: 'fastqc_data.txt'
fastqc/zip:
    fn: '*_fastqc.zip'
```
See the [documentation](http://multiqc.info/docs/#step-1-find-log-files) for instructions on how to write the new file search syntax.

See [`search_patterns.yaml`](multiqc/utils/search_patterns.yaml) for the new module search keys
and more examples.

####  2. You have custom plugins / modules / external code
To see what changes need to applied to your custom plugin code, please see the [MultiQC docs](http://multiqc.info/docs/#v1.0-updates).

#### New Modules:

* [**Adapter Removal**](https://github.com/mikkelschubert/adapterremoval)
    * AdapterRemoval v2 - rapid adapter trimming, identification, and read merging
* [**BUSCO**](http://busco.ezlab.org/)
    * New module for the `BUSCO v2` tool, used for assessing genome assembly and annotation completeness.
* [**Cluster Flow**](http://clusterflow.io)
    * Cluster Flow is a workflow tool for bioinformatics pipelines. The new module parses executed tool commands.
* [**RNA-SeQC**](http://archive.broadinstitute.org/cancer/cga/rna-seqc)
    * New module to parse output from RNA-SeQC, a java program which computes a series
    of quality control metrics for RNA-seq data.
* [**goleft indexcov**](https://github.com/brentp/goleft/tree/master/indexcov)
    * [goleft indexcov](https://github.com/brentp/goleft/tree/master/indexcov) uses the PED and ROC
    data files to create diagnostic plots of coverage per sample, helping to identify sample gender and coverage issues.
    * Thanks to @chapmanb and @brentp
* [**SortMeRNA**](http://bioinfo.lifl.fr/RNA/sortmerna/)
    * New module for `SortMeRNA`, commonly used for removing rRNA contamination from datasets.
    * Written by @bschiffthaler

#### Module updates:

* **Bcftools**
    * Fixed bug with display of indels when only one sample
* **Cutadapt**
    * Now takes the filename if the sample name is `-` (stdin). Thanks to @tdido
* **FastQC**
    * Data for the Sequence content plot can now be downloaded from reports as a JSON file.
* **FastQ Screen**
    * Rewritten plotting method for high sample numbers plot (~ > 20 samples)
    * Now shows counts for single-species hits and bins all multi-species hits
    * Allows plot to show proper percentage view for each sample, much easier to interpret.
* **HTSeq**
    * Fix bug where header lines caused module to crash
* **Picard**
    * New `RrbsSummaryMetrics` Submodule!
    * New `WgsMetrics` Submodule!
    * `CollectGcBiasMetrics` module now prints summary statistics to `multiqc_data` if found. Thanks to @ahvigil
* **Preseq**
    * Now trims the x axis to the point that meets 90% of `min(unique molecules)`.
  	Hopefully prevents ridiculous x axes without sacrificing too much useful information.
    * Allows to show estimated depth of coverage instead of less informative molecule counts
  	(see [details](http://multiqc.info/docs/#preseq)).
    * Plots dots with externally calculated real read counts (see [details](http://multiqc.info/docs/#preseq)).
* **Qualimap**
    * RNASeq Transcript Profile now has correct axis units. Thanks to @roryk
    * BamQC module now doesn't crash if reports don't have genome gc distributions
* **RSeQC**
    * Fixed Python3 error in Junction Saturation code
    * Fixed JS error for Junction Saturation that made the single-sample combined plot only show _All Junctions_

#### Core MultiQC updates:
* Change in module structure and import statements (see [details](http://multiqc.info/docs/#v1.0-updates)).
* Module file search has been rewritten (see above changes to configs)
    * Significant improvement in search speed (test dataset runs in approximately half the time)
    * More options for modules to find their logs, eg. filename and contents matching regexes (see the [docs](http://multiqc.info/docs/#step-1-find-log-files))
* Report plot data is now compressed, significantly reducing report filesizes.
* New `--ignore-samples` option to skip samples based on parsed sample name
    * Alternative to filtering by input filename, which doesn't always work
    * Also can use config vars `sample_names_ignore` (glob patterns) and `sample_names_ignore_re` (regex patterns).
* New `--sample-names` command line option to give file with alternative sample names
    * Allows one-click batch renaming in reports
* New `--cl_config` option to supply MultiQC config YAML directly on the command line.
* New config option to change numeric multiplier in General Stats
    * For example, if reports have few reads, can show `Thousands of Reads` instead of `Millions of Reads`
    * Set config options `read_count_multiplier`, `read_count_prefix` and `read_count_desc`
* Config options `decimalPoint_format` and `thousandsSep_format` now apply to tables as well as plots
    * By default, thosands will now be separated with a space and `.` used for decimal places.
* Tables now have a maximum-height by default and scroll within this.
    * Speeds up report rendering in the web browser and makes report less stupidly long with lots of samples
    * Button beneath table toggles full length if you want a zoomed-out view
    * Refactored and removed previous code to make the table header "float"
    * Set `config.collapse_tables` to `False` to disable table maximum-heights
* Bar graphs and heatmaps can now be zoomed in on
    * Interactive plots sometimes hide labels due to lack of space. These can now be zoomed in on to see specific samples in more detail.
* Report plots now load sequentially instead of all at once
    * Prevents the browser from locking up when large reports load
* Report plot and section HTML IDs are now sanitised and checked for duplicates
* New template available (called _sections_) which has faster loading
    * Only shows results from one module at a time
    * Makes big reports load in the browser much more quickly, but requires more clicking
    * Try it out by specifying `-t sections`
* Module sections tidied and refactored
    * New helper function `self.add_section()`
    * Sections hidden in nav if no title (no more need for the hacky `self.intro += `)
    * Content broken into `description`, `help` and `plot`, with automatic formatting
    * Empty module sections are now skipped in reports. No need to check if a plot function returns `None`!
    * Changes should be backwards-compatible
* Report plot data export code refactored
    * Now doesn't export hidden samples (uses HighCharts [export-csv](https://github.com/highcharts/export-csv) plugin)
* Handle error when `git` isn't installed on the system.
* Refactored colouring of table cells
    * Was previously done in the browser using [chroma.js](http://gka.github.io/chroma.js/)
    * Now done at report generation time using the [spectra](https://pypi.python.org/pypi/spectra) package
    * Should helpfully speed up report rendering time in the web browser, especially for large reports
* Docs updates (thanks to @varemo)
* Previously hidden log file `.multiqc.log` renamed to `multiqc.log` in `multiqc_data`
* Added option to load MultiQC config file from a path specified in the environment variable `MULTIQC_CONFIG_PATH`
* New table configuration options
    * `sortRows: False` prevents table rows from being sorted alphabetically
    * `col1_header` allows the default first column header to be changed from "Sample Name"
* Tables no longer show _Configure Columns_ and _Plot_ buttons if they only have a single column
* Custom content updates
    * New `custom_content`/`order` config option to specify order of Custom Content sections
    * Tables now use the header for the first column instead of always having `Sample Name`
    * JSON + YAML tables now remember order of table columns
    * Many minor bugfixes
* Line graphs and scatter graphs axis limits
    * If limits are specified, data exceeding this is no longer saved in report
    * Visually identical, but can make report file sizes considerable smaller in some cases
* Creating multiple plots without a config dict now works (previously just gave grey boxes in report)
* All changes are now tested on a Windows system, using [AppVeyor](https://ci.appveyor.com/project/ewels/multiqc/)
* Fixed rare error where some reports could get empty General Statistics tables when no data present.
* Fixed minor bug where config option `force: true` didn't work. Now you don't have to always specify `-f`!


---

## [MultiQC v0.9](https://github.com/ewels/MultiQC/releases/tag/v0.9) - 2016-12-21
A major new feature is released in v0.9 - support for _custom content_. This means
that MultiQC can now easily include output from custom scripts within reports without
the need for a new module or plugin. For more information, please see the
[MultiQC documentation](http://multiqc.info/docs/#custom-content).

#### New Modules:

* [**HTSeq**](http://www-huber.embl.de/HTSeq/doc/count.html)
    * New module for the `htseq-count` tool, often used in RNA-seq analysis.
* [**Prokka**](http://www.vicbioinformatics.com/software.prokka.shtml)
    * Prokka is a software tool for the rapid annotation of prokaryotic genomes.
* [**Slamdunk**](http://t-neumann.github.io/slamdunk/)
    * Slamdunk is a software tool to analyze SLAMSeq data.
* [**Peddy**](https://github.com/brentp/peddy)
    * Peddy calculates genotype :: pedigree correspondence checks, ancestry checks and sex checks using VCF files.

#### Module updates:

* **Cutadapt**
    * Fixed bug in General Stats table number for old versions of cutadapt (pre v1.7)
    * Added support for _really_ old cutadapt logs (eg. v.1.2)
* **FastQC**
    * New plot showing total overrepresented sequence percentages.
    * New option to parse a file containing a theoretical GC curve to display in the background.
        * Human & Mouse Genome / Transcriptome curves bundled, or make your own using
          [fastqcTheoreticalGC](https://github.com/mikelove/fastqcTheoreticalGC). See the
          [MultiQC docs](http://multiqc.info/docs/#fastqc) for more information.
* **featureCounts**
    * Added parsing checks and catch failures for when non-featureCounts files are picked up by accident
* **GATK**
    * Fixed logger error in VariantEval module.
* **Picard**
    * Fixed missing sample overwriting bug in `RnaSeqMetrics`
    * New feature to customise coverage shown from `HsMetrics` in General Statistics table
    see the [docs](http://multiqc.info/docs/#picard) for info).
    * Fixed compatibility problem with output from `CollectMultipleMetrics` for `CollectAlignmentSummaryMetrics`
* **Preseq**
    * Module now recognises output from `c_curve` mode.
* **RSeQC**
    * Made the gene body coverage plot show the percentage view by default
    * Made gene body coverage properly handle sample names
* **Samtools**
    * New module to show duplicate stats from `rmdup` logs
    * Fixed a couple of niggles in the idxstats plot
* **SnpEff**
    * Fixed swapped axis labels in the Variant Quality plot
* **STAR**
    * Fixed crash when there are 0 unmapped reads.
    * Sample name now taken from the directory name if no file prefix found.
* **Qualimap BamQC**
    * Add a line for pre-calculated reference genome GC content
    * Plot cumulative coverage for values above 50x, align with the coverage histogram.
    * New ability to customise coverage thresholds shown in General Statistics table
    (see the [docs](http://multiqc.info/docs/#qualimap) for info).

#### Core MultiQC updates:
* Support for _custom content_ (see top of release notes).
* New ninja report tool: make scatter plots of any two table columns!
* Plot data now saved in `multiqc_data` when 'flat' image plots are created
    * Allows you easily re-plot the data (eg. in Excel) for further downstream investigation
* Added _'Apply'_ button to Highlight / Rename / Hide.
    * These tools can become slow with large reports. This means that you can enter several
    things without having to wait for the report to replot each change.
* Report heatmaps can now be sorted by highlight
* New config options `decimalPoint_format` and `thousandsSep_format`
    * Allows you to change the default `1 234.56` number formatting for plots.
* New config option `top_modules` allows you to specify modules that should come at the top of the report
* Fixed bar plot bug where missing categories could shift data between samples
* Report title now printed in the side navigation
* Missing plot IDs added for easier plot exporting
* Stopped giving warnings about skipping directories (now a debug message)
* Added warnings in report about missing functionality for flat plots (exporting and toolbox)
* Export button has contextual text for images / data
* Fixed a bug where user config files were loaded twice
* Fixed bug where module order was random if `--module` or `--exclude` was used.
* Refactored code so that the order of modules can be changed in the user config
* Beefed up code + docs in scatter plots back end and multiple bar plots.
* Fixed a few back end nasties for Tables
    * Shared-key columns are no longer forced to share colour schemes
    * Fixed bug in lambda modified values when format string breaks
    * Supplying just data with no header information now works as advertised
* Improvements to back end code for bar plots
    * New `tt_decimals` and `tt_suffix` options for bar plots
    * Bar plots now support `yCeiling`, `yFloor` and `yMinRange`, as with line plots.
    * New option `hide_zero_cats:False` to force legends to be shown even when all data is 0
* General Stats _Showing x of y_ columns count is fixed on page load.
* Big code whitespace cleanup

---

## [MultiQC v0.8](https://github.com/ewels/MultiQC/releases/tag/v0.8) - 2016-09-26

#### New Modules:

* [**GATK**](https://software.broadinstitute.org/gatk/)
    * Added support for VariantEval reports, only parsing a little of the information
    in there so far, but it's a start.
    * Module originally written by @robinandeer at the [OBF Codefest](https://www.open-bio.org/wiki/Codefest_2016),
    finished off by @ewels
* [**Bcftools**](https://samtools.github.io/bcftools/)
* [**QUAST**](http://quast.bioinf.spbau.ru/)
    * QUAST is a tool for assessing de novo assemblies against reference genomes.

#### Module updates:

* **Bismark** now supports reports from `bam2nuc`, giving Cytosine coverage in General Stats.
* **Bowtie1**
    * Updated to try to find bowtie command before log, handle multiple logs in one file. Same as bowtie2.
* **FastQC**
    * Sample pass/warn/fail lists now display properly even with large numbers of samples
    * Sequence content heatmap display is better with many samples
* **Kallisto**
    * Now supports logs from SE data.
* **Picard**
    * `BaseDistributionByCycle` - new submodule! Written by @mlusignan
    * `RnaSeqMetrics` - new submodule! This one by @ewels ;)
    * `AlignmentSummaryMetrics` - another new submodule!
    * Fixed truncated files crash bug for Python 3 _(#306)_
* **Qualimap RNASeqQC**
    * Fixed parsing bug affecting counts in _Genomic Origin_ plot.
    * Module now works with European style thousand separators (`1.234,56` instead of `1,234.56`)
* **RSeQC**
    * `infer_experiment` - new submodule! Written by @Hammarn
* **Samtools**
    * `stats` submodule now has separate bar graph showing alignment scores
    * `flagstat` - new submodule! Written by @HLWiencko
    * `idxstats` - new submodule! This one by @ewels again

#### Core MultiQC updates:
* New `--export`/`-p` option to generate static images plot in `multiqc_plots` (`.png`, `.svg` and `.pdf`)
    * Configurable with `export_plots`, `plots_dir_name` and `export_plot_formats` config options
    * `--flat` option no longer saves plots in `multiqc_data/multiqc_plots`
* New `--comment`/`-b` flag to add a comment to the top of reports.
* New `--dirs-depth`/`-dd` flag to specify how many directories to prepend with `--dirs`/`-d`
    * Specifying a postive number will take that many directories from the end of the path
    * A negative number will take directories from the start of the path.
* Directory paths now appended before cleaning, so `fn_clean_exts` will now affect these names.
* New `custom_logo` attributes to add your own logo to reports.
* New `report_header_info` config option to add arbitrary information to the top of reports.
* New `--pdf` option to create a PDF report
    * Depends on [Pandoc](http://pandoc.org) being installed and is in a beta-stage currently.
    * Note that specifying this will make MultiQC use the `simple` template, giving a HTML report with
    much reduced functionality.
* New `fn_clean_sample_names` config option to turn off sample name cleaning
    * This will print the full filename for samples. Less pretty reports and rows
    on the General Statistics table won't line up, but can prevent overwriting.
* Table header defaults can now be set easily
* General Statistics table now hidden if empty.
* Some new defaults in the sample name cleaning
* Updated the `simple` template.
    * Now has no toolbox or nav, no JavaScript and is better suited for printing / PDFs.
    * New `config.simple_output` config flag so code knows when we're trying to avoid JS.
* Fixed some bugs with config settings (eg. template) being overwritten.
* NFS log file deletion bug fixed by @brainstorm (#265)
* Fixed bug in `--ignore` behaviour with directory names.
* Fixed nasty bug in beeswarm dot plots where sample names were mixed up (#278)
* Beeswarm header text is now more informative (sample count with more info on a tooltip)
* Beeswarm plots now work when reports have > 1000 samples
* Fixed some buggy behaviour in saving / loading report highlighting + renaming configs (#354)

Many thanks to those at the [OpenBio Codefest 2016](https://www.open-bio.org/wiki/Codefest_2016)
who worked on MultiQC projects.

---

## [MultiQC v0.7](https://github.com/ewels/MultiQC/releases/tag/v0.7) - 2016-07-04
#### Module updates:
* [**Kallisto**](https://pachterlab.github.io/kallisto/) - new module!
* **Picard**
    * Code refactored to make maintenance and additions easier.
    * Big update to `HsMetrics` parsing - more results shown in report, new plots (by @lpantano)
    * Updated `InsertSizeMetrics` to understand logs generated by `CollectMultipleMetrics` (#215)
    * Newlines in picard output. Fixed by @dakl
* **Samtools**
    * Code refactored
    * Rewrote the `samtools stats` code to display more stats in report with a beeswarm plot.
* **Qualimap**
    * Rewritten to use latest methods and fix bugs.
    * Added _Percentage Aligned_ column to general stats for `BamQC` module.
    * Extra table thresholds added by @avilella (hidden by default)
* **General Statistics**
    * Some tweaks to the display defaults (FastQC, Bismark, Qualimap, SnpEff)
    * Now possible to skip the General Statistics section of the report with `--exclude general_stats`
* **Cutadapt** module updated to recognise logs from old versions of cutadapt (<= v1.6)
* **Trimmomatic**
    * Now handles `,` decimal places in percentage values.
    * Can cope with line breaks in log files (see issue #212)
* **FastQC** refactored
    * Now skips zip files if the sample name has already been found. Speeds up MultiQC execution.
    * Code cleaned up. Parsing and data-structures standardised.
    * New popovers on Pass / Warn / Fail status bars showing sample names. Fast highlighting and hiding.
    * New column in General Stats (hidden by default) showing percentage of FastQC modules that failed.
* **SnpEff**
    * Search pattern now more generic, should match reports from others.
    * _Counts by Effect_ plot removed (had hundreds of categories, was fairly unusable).
    * `KeyError` bug fixed.
* **Samblaster** now gets sample name from `ID` instead of `SM` (@dakl)
* **Bowtie 2**
    * Now parses overall alignment rate as intended.
    * Now depends on even less log contents to work with more inputs.
* **MethylQA** now handles variable spacing in logs
* **featureCounts** now splits columns on tabs instead of whitespace, can handle filenames with spaces

#### Core MultiQC updates:
* **Galaxy**: MultiQC now available in Galax! Work by @devengineson / @yvanlebras / @cmonjeau
    * See it in the [Galaxy Toolshed](https://toolshed.g2.bx.psu.edu/view/engineson/multiqc/)
* **Heatmap**: New plot type!
* **Scatter Plot**: New plot type!
* **Download raw data** behind plots in reports! Available in the Export toolbox.
    * Choose from tab-separated, comma-separated and the complete JSON.
* **Table columns can be hidden** on page load (shown through _Configure Columns_)
    * Defaults are configurable using the `table_columns_visible` config option.
* **Beeswarm plot**: Added missing rename / highlight / hiding functionality.
* New `-l` / `--file-list` option: specify a file containing a **list of files** to search.
* **Updated HighCharts** to v4.2.5. Added option to export to JPEG.
* Can now **cancel execution** with a single `ctrl+c` rather than having to button mash
* More granular control of **skipping files** during scan (filename, dirname, path matching)
    * Fixed `--exclude` so that it works with directories as well as files
* **New _Clear_ button** in toolbox to bulk remove highlighting / renaming / hiding filters.
* Improved documentation about behaviour for large sample numbers.
* Handle YAML parsing errors for the config file more gracefully
* Removed empty columns from tables again
* Fixed bug in changing module search patterns, reported by @lweasel
* Added timeout parameter to version check to prevent hang on systems with long defaults
* Fixed table display bug in Firefox
* Fixed bug related to order in which config files are loaded
* Fixed bug that broke the _"Show only"_ toolbox feature with multiple names.
* Numerous other small bugs.


---

## [MultiQC v0.6](https://github.com/ewels/MultiQC/releases/tag/v0.6) - 2016-04-29
#### Module updates:
* New [Salmon](http://combine-lab.github.io/salmon/) module.
* New [Trimmomatic](http://www.usadellab.org/cms/?page=trimmomatic) module.
* New [Bamtools stats](https://github.com/pezmaster31/bamtools) module.
* New beeswarm plot type. General Stats table replaced with this when many samples in report.
* New RSeQC module: Actually a suite of 8 new modules supporting various outputs from RSeQC
* Rewrote bowtie2 module: Now better at parsing logs and tries to scrape input from wrapper logs.
* Made cutadapt show counts by default instead of obs/exp
* Added percentage view to Picard insert size plot

#### Core MultiQC updates:
* Dynamic plots now update their labels properly when changing datasets and to percentages
* Config files now loaded from working directory if present
* Started new docs describing how each module works
* Refactored featureCounts module. Now handles summaries describing multiple samples.
* Stopped using so many hidden files. `.multiqc.log` now called `multiqc.log`
* New `-c`/`--config` command line option to specify a MultiQC configuration file
* Can now load run-specific config files called `multiqc_config.yaml` in working directory
* Large code refactoring - moved plotting code out of `BaseModule` and into new `multiqc.plots` submodules
* Generalised code used to generate the General Stats table so that it can be used by modules
* Removed interactive report tour, replaced with a link to a youtube tutorial
* Made it possible to permanently hide the blue welcome message for all future reports
* New option to smooth data for line plots. Avoids mega-huge plots. Applied to SnpEff, RSeQC, Picard.

Bugfixes:
* Qualimap handles infinity symbol (thanks @chapmanb )
* Made SnpEff less fussy about required fields for making plots
* UTF-8 file paths handled properly in Py2.7+
* Extending two config variables wasn't working. Now fixed.
* Dragging the height bar of plots now works again.
* Plots now properly change y axis limits and labels when changing datasets
* Flat plots now have correct path in `default_dev` template

---

## [MultiQC v0.5](https://github.com/ewels/MultiQC/releases/tag/v0.5) - 2016-03-29
#### Module updates:
* New [Skewer](https://github.com/relipmoc/skewer) module, written by @dakl
* New [Samblaster](https://github.com/GregoryFaust/samblaster) module, written by @dakl
* New [Samtools stats](http://www.htslib.org/) module, written by @lpantano
* New [HiCUP](http://www.bioinformatics.babraham.ac.uk/projects/hicup/) module
* New [SnpEff](http://snpeff.sourceforge.net/) module
* New [methylQA](http://methylqa.sourceforge.net/) module

#### Core MultiQC updates:
* New "Flat" image plots, rendered at run time with MatPlotLib
    * By default, will use image plots if > 50 samples (set in config as `plots_flat_numseries`)
    * Means that _very_ large numbers of samples can be viewed in reports. _eg._ single cell data.
    * Templates can now specify their own plotting functions
    * Use `--flat` and `--interactive` to override this behaviour
* MultiQC added to `bioconda` (with help from @dakl)
* New plugin hook: `config_loaded`
* Plugins can now add new command line options (thanks to @robinandeer)
* Changed default data directory name from `multiqc_report_data` to `multiqc_data`
* Removed support for depreciated MultiQC_OSXApp
* Updated logging so that a verbose `multiqc_data/.multiqc.log` file is always written
* Now logs more stuff in verbose mode - command used, user configs and so on.
* Added a call to multiqc.info to check for new versions. Disable with config `no_version_check`
* Removed general stats manual row sorting.
* Made filename matching use glob unix style filename match patterns
* Everything (including the data directory) is now created in a temporary directory and moved when MultiQC is complete.
* A handful of performance updates for large analysis directories

---

## [MultiQC v0.4](https://github.com/ewels/MultiQC/releases/tag/v0.4) - 2016-02-16
* New `multiqc_sources.txt` which identifies the paths used to collect all report data for each sample
* Export parsed data as tab-delimited text, `JSON` or `YAML` using the new `-k`/`--data-format` command line option
* Updated HighCharts from `v4.2.2` to `v4.2.3`, fixes tooltip hover bug.
* Nicer export button. Now tied to the export toolbox, hopefully more intuitive.
* FastQC: Per base sequence content heatmap can now be clicked to show line graph for single sample
* FastQC: No longer show adapter contamination datasets with <= 0.1% contamination.
* Picard: Added support for `CollectOxoGMetrics` reports.
* Changed command line option `--name` to `--filename`
* `--name` also used for filename if `--filename` not specified.
* Hide samples toolbox now has switch to _show only_ matching samples
* New regex help box with examples added to report
* New button to copy general stats table to the clipboard
* General Stats table 'floating' header now sorts properly when scrolling
* Bugfix: MultiQC default_dev template now copies module assets properly
* Bufgix: General Stats table floating header now resizes properly when page width changes

---

## [MultiQC v0.3.2](https://github.com/ewels/MultiQC/releases/tag/v0.3.2) - 2016-02-08
* All modules now load their log file search parameters from a config
  file, allowing you to overwrite them using your user config file
    * This is useful if your analysis pipeline renames program outputs
* New Picard (sub)modules - Insert Size, GC Bias & HsMetrics
* New Qualimap (sub)module - RNA-Seq QC
* Made Picard MarkDups show percent by default instead of counts
* Added M-Bias plot to Bismark
* New option to stream report HTML to `stdout`
* Files can now be specified as well as directories
* New options to specify whether the parsed data directory should be created
    * command line flags: `--data` / `--no-data`
    * config option name: `make_data_dir`
* Fixed bug with incorrect path to installation dir config YAML file
* New toolbox drawer for bulk-exporting graph images
* Report side navigation can now be hidden to maximise horizontal space
* Mobile styling improved for narrow screen
* More vibrant colours in the general stats table
* General stats table numbers now left aligned
* Settings now saved and loaded to named localstorage locations
    * Simplified interface - no longer global / single report saving
    * Removed static file config. Solves JS error, no-one was doing this
    since we have standalone reports anyway.
* Added support for Python 3.5
* Fixed bug with module specific CSS / JS includes in some templates
* Made the 'ignore files' config use unix style file pattern matching
* Fixed some bugs in the FastQ Screen module
* Fixed some bugs in the FastQC module
* Fixed occasional general stats table bug
* Table sorting on sample names now works after renaming
* Bismark module restructure
    * Each report type now handled independently (alignment / dedup / meth extraction)
    * M-Bias plot now shows R1 and R2
* FastQC GC content plot now has option for counts or percentages
    * Allows comparison between samples with very different read counts
* Bugfix for reports javascript
    * Caused by updated to remotely loaded HighCharts export script
    * Export script now bundled with multiqc, so does not depend on internet connection
    * Other JS errors fixed in this work
* Bugfix for older FastQC reports - handle old style sequence dup data
* Bugfix for varying Tophat alignment report formats
* Bugfix for Qualimap RNA Seq reports with paired end data


---

## [MultiQC v0.3.1](https://github.com/ewels/MultiQC/releases/tag/v0.3.1) - 2015-11-04
* Hotfix patch to fix broken FastQC module (wasn't finding `.zip` files properly)
* General Stats table colours now flat. Should improve browser speed.
* Empty rows now hidden if appear due to column removal in general stats
* FastQC Kmer plot removed until we have something better to show.

---

## [MultiQC v0.3](https://github.com/ewels/MultiQC/releases/tag/v0.3) - 2015-11-04
* Lots of lovely new documentation!
* Child templates - easily customise specific parts of the default report template
* Plugin hooks - allow other tools to execute custom code during MultiQC execution
* New Preseq module
* New design for general statistics table (snazzy new background bars)
* Further development of toolbox
    * New button to clear all filters
    * Warnings when samples are hidden, plus empty plots and table cols are hidden
    * Active toolbar tab buttons are highlighted
* Lots of refactoring by @moonso to please the Pythonic gods
    * Switched to click instead of argparse to handle command line arguments
    * Code generally conforms to best practices better now.
* Now able to supply multiple directories to search for reports
* Logging output improved (now controlled by `-q` and `-v` for quiet and verbose)
* More HTML output dealt with by the base module, less left to the modules
    * Module introduction text
    * General statistics table now much easier to add to (new helper functions)
* Images, CSS and Javascript now included in HTML, meaning that there is a single
  report file to make sharing easier
* More accessible scrolling in the report - styled scrollbars and 'to top' button.
* Modules and templates now use setuptools entry points, facilitating plugins
  by other packages. Allows niche extensions whilst keeping the core codebase clean.
* The general stats table now has a sticky header row when scrolling, thanks to
  some new javascript wizardry...
* General stats columns can have a _shared key_ which allows common colour schemes
  and data ranges. For instance, all columns describing a read count will now share
  their scale across modules.
* General stats columns can be hidden and reordered with a new modal window.
* Plotting code refactored, reports with many samples (>50 by default) don't
  automatically render to avoid freezing the browser.
* Plots with highlighted and renamed samples now honour this when exporting to
  different file types.

---

## [MultiQC v0.2](https://github.com/ewels/MultiQC/releases/tag/v0.2) - 2015-09-18
* Code restructuring for nearly all modules. Common base module
  functions now handle many more functions (plots, config, file import)
    * See the [contributing notes](https://github.com/ewels/MultiQC/blob/master/CONTRIBUTING.md)
    for instructions on how to use these new helpers to make your own module
* New report toolbox - sample highlighting, renaming, hiding
    * Config is autosaved by default, can also export to a file for sharing
    * Interactive tour to help users find their way around
* New Tophat, Bowtie 2 and QualiMap modules
    * Thanks to @guillermo-carrasco for the QualiMap module
* Bowtie module now works
* New command line parameter `-d` prefixes sample names with the directory that
  they were found in. Allows duplicate filenames without being overwritten.
* Introduction walkthrough helps show what can be done in the report
* Now compatible with both Python 2 and Python 3
* Software version number now printed on command line properly, and in reports.
* Bugfix: FastQC doesn't break when only one report found
* Bugfix: FastQC seq content heatmap highlighting
* Many, many small bugfixes

---

## [MultiQC v0.1](https://github.com/ewels/MultiQC/releases/tag/v0.1) - 2015-09-01
* The first public release of MultiQC, after a month of development. Basic
structure in place and modules for FastQC, FastQ Screen, Cutadapt, Bismark,
STAR, Bowtie, Subread featureCounts and Picard MarkDuplicates. Approaching
stability, though still under fairly heavy development.<|MERGE_RESOLUTION|>--- conflicted
+++ resolved
@@ -12,12 +12,10 @@
 
 #### New Modules
 
+* [**EigenStratDatabaseTools](https://github.com/TCLamnidis/EigenStratDatabaseTools)
+  * Added MultiQC module to report SNP coverages from `eigenstrat_snp_coverage.py` in the general stats table.
 * [**HOPS**](https://www.github.com/rhubler/HOPS)
   * Post-alignment ancient DNA analysis tool for MALT
-<<<<<<< HEAD
-* [**EigenStratDatabaseTools](https://github.com/TCLamnidis/EigenStratDatabaseTools)
-  * Added MultiQC module to report SNP coverages from `eigenstrat_snp_coverage.py` in the general stats table.
-=======
 * [**PURPLE**](https://github.com/hartwigmedical/hmftools/tree/master/purity-ploidy-estimator)
   * A purity, ploidy and copy number estimator for whole genome tumor data
 * [**Pychopper**](https://github.com/nanoporetech/pychopper)
@@ -26,8 +24,6 @@
   * Reference-free QC of Hi-C sequencing data
 * [**Sentieon**](https://www.sentieon.com/products/)
   * Submodules added to catch Picard-based QC metrics files
-
->>>>>>> 6a4c6bc2
 
 #### Module updates
 
