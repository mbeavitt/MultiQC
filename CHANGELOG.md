--- conflicted
+++ resolved
@@ -33,6 +33,8 @@
   - GoPeaks is used to call peaks in CUT&TAG/CUT&RUN datasets.
 - [**HUMID**](https://github.com/jfjlaros/dedup)
   - HUMID is a tool to quickly and easily remove duplicate reads from FastQ files, with or without UMIs.
+- [**Nextclade**](https://github.com/nextstrain/nextclade)
+  - Tool that assigns clades to SARS-CoV-2 samples
 - [**UMI-tools**](https://umi-tools.readthedocs.io)
   - Work with Unique Molecular Identifiers (UMIs) / Random Molecular Tags (RMTs) and single cell RNA-Seq cell barcodes.
 
@@ -94,16 +96,8 @@
 - Tidied the verbose log to remove some very noisy statements and add summaries for skipped files in the search
 - Add timezone to time in reports
 - Add nix flake support
-<<<<<<< HEAD
-
-### New Modules
-
-- [**Nextclade**](https://github.com/nextstrain/nextclade)
-  - Tool that assigns clades to SARS-CoV-2 samples
-=======
 - Added automatic tweet about new releases
 - Breaking: Removed `--cl_config` option. Please use `--cl-config` instead.
->>>>>>> 99276972
 
 ### Module updates
 
